#!/usr/bin/env python3
# -*- coding: utf-8 -*-
"""
Created on Wed Mar 30 13:51:32 2022

@author: breid
"""
from __future__ import annotations

import copy
import datetime as dt
import os
from pathlib import Path
import h5py
import numpy as np
import xarray
from scipy.integrate import cumulative_trapezoid

from .time import dt2epoch, epoch2dt, epoch2npdt, npdt2epoch
from .ne import Ne_AIDA, Ne_NeQuick, Ne_IRI, Ne_IRI_stec, sph_harmonics
from .iri import newton_hmF1, NmE_min
from .logger import AIDAlogger
from .parameter import Parameter
from .modip import Modip
from .exceptions import ConfigurationMismatch

logger = AIDAlogger(__name__)


###########################################################################


class AIDAState(object):
    """
    Object to store and interact with the state of the assimilation

    This includes handling the specific configuration of the various profile
    parameters, e.g. NmF2, hmF2, etc.
        See class Parameter

    Contains methods for saving and loading the State to HDF5 files, or
    populating the State from NeQuick
        readFile(inputFile)
        saveFile(outputFile)
        fromNeQuick(*)

    Allows calculation of parameters and densities for given coordinates
        calcValue(lat, lon)
        calcNe(lat, lon, alt)

    Attributes
    ==========
    Time:numeric
        The time (UNIX Epoch) described by the State
        For assimilated outputs, this time corresponds to the centre of the
        assimilation window

    Version:string
        Version information of the file. Not currently used.

    Metadata:dictionary
        Dictionary containing information about how the file was created
        e.g. State.Metadata = {"NeQuickFlux":99.0, "NeQuickVersion":"G"}
        This should only contain data which can be directly written

    Filter:dictionary
        Dictionary containing information relevant to the particle filter
        e.g. State.Filter.Weight gives the weight of each particle
        This should be empty if not produced by the assimilation, and can be
        missing from valid files with a single 'particle' e.g. NeQuick outputs

    **Parameters:Parameter class
        Each profile parameter in NeQuick is described with an instance of the
        Parameter class (included in this file)
        Each of these parameters is individually configureable, and will appear
        as an attribute of this class

        See State.__init__() for details on how to configure the Parameters

    """

    # Parameter names NeQuick uses
    NeQuickCharNames = [
        "NmF2",
        "hmF2",
        "B2top",
        "B2bot",
        "sNmF1",
        "hmF1",
        "B1top",
        "B1bot",
        "sNmE",
        "hmE",
        "Bebot",
        "Betop",
        "Nmpl",
        "Hpl",
        "Nmpt",
        "Hpt",
    ]

    # AIDA Char names
    AIDACharNames = [
        "NmF2",
        "hmF2",
        "B2top",
        "B2bot",
        "NmF1",
        "hmF1",
        "B1top",
        "B1bot",
        "NmE",
        "hmE",
        "Bebot",
        "Betop",
        "Nmpl",
        "Hpl",
        "Nmpt",
        "Hpt",
    ]

    # IRI Char names
    IRICharNames = [
        "NmF2",
        "hmF2",
        "B2top",
        "B0",
        "B1",
        "NmF1",
        "PF1",
        "NmE",
        "hmE",
        "NmD",
        "Nmpl",
        "Hpl",
        "Nmpt",
        "Hpt",
    ]

    npsmNames = ["Nmpl", "Hpl", "Nmpt", "Hpt"]

    IRIfluxNames = ["NPSMFlux", "F107", "F107_81", "F107_365", "IG12", "Rz12"]

    NeQuickfluxNames = [
        "NeQuickFlux",
        "NPSMFlux",
    ]

    def __init__(
        self,
        Config=None,
        ModipFile=None,
        Parameterization="NeQuick",
        strict_config=False,
    ):
        """
        Setup the State object

        Inputs (Optional)
        =================

        Config:dictionary
            By default, dasp.Parameter uses the following default values:
                ptype = 'static'  - not actively involved in the assimilation
                scale = 'abs'     - absolute scaling (i.e. not logarithmic)
                numParticles = 1  - one particle
                order = 18        - 18 orders of spherical harmonics
                coords='modip'    - modip coordinates (modip/lon)

            Each parameter is individually configurable by passing a dictionary
            with the following format:

            Config = {ParameterName0:{attr0:value0, attr1:value1, ...}\
                      ParameterName1:{attr0:value0, attr1:value1, ...}\
                          ... \
                      ParameterNameN: {attr0:value0, attr1:value1, ...}}

            This does not have to be a complete list, only specify the values
            that need to be changed from the default.

            e.g.
            Config = {'NmF2':{'scale':'log'}, 'hmF2:{'order':12}}
            This input would produce a State where NmF2 is stored as log(NmF2),
            and where hmF2 is stored at a lower resolution

            See dasp.Parameter class for more information on configuration

        ModipFile:string (path):default 'data_hires.h5'

            Specify custom modip file.

            See dasp.Modip class for more information

        Parameterization:

            which parameterization scheme to use (NeQuick or AIDA)

        strict_config:

            If false, when reading a file, the configuration of the file will overwrite the state
            i.e. if the input config says hmF2 has 8 orders, but the file has 10, the state has 10
            If True, any mismatch will raise an ConfigurationMismatch exception

        """
        self._strict_config = strict_config
        self._Time = 0.0  # set inner value to avoid Modip calculation
        self.Version = "0.0"
        self.Metadata = {"Modip": "IGRF"}
        self.Filter = {}

        # set use_IGRF to False for now to save CPU
        self.Modip = Modip(ModipFile, use_IGRF=False)

        self.Parameterization = Parameterization

        if Config is None:
            Config = {}

        for Char in self.CharNames:
            if Char in Config.keys():
                temp_p = Parameter(name=Char, **Config[Char])
            elif Char.lower() in Config.keys():
                temp_p = Parameter(name=Char, **Config[Char.lower()])
            else:
                logger.debug(f" model: {Char} not set in model config")
                temp_p = Parameter(name=Char)

            setattr(self, Char, temp_p)

        return

    def __str__(self) -> str:
        return self.__repr__()

    def __repr__(self) -> str:
        out = ""
        for attr in self.__dict__:
            if attr[0] == "_":
                continue
            out += f"{attr}: {getattr(self, attr)}\n"
        return out

    ###########################################################################

    @property
    def Parameterization(self):
        return self._Parameterization

    @Parameterization.setter
    def Parameterization(self, value):
        if not hasattr(value, "lower"):
            raise TypeError("Parameterization must be str")
        elif (
            self._strict_config
            and hasattr(self, "_Parameterization")
            and value.lower() != self._Parameterization.lower()
        ):
            raise ConfigurationMismatch(
                " state parameterization does not match input file"
            )
        elif value.lower() == "nequick":
            self._Parameterization = "NeQuick"
            self.CharNames = AIDAState.NeQuickCharNames
            self.fluxNames = AIDAState.NeQuickfluxNames
        elif value.lower() == "aida":
            self._Parameterization = "AIDA"
            self.CharNames = AIDAState.AIDACharNames
            self.fluxNames = AIDAState.NeQuickfluxNames
        elif value.lower() == "iri":
            self._Parameterization = "IRI"
            self.CharNames = AIDAState.IRICharNames
            self.fluxNames = AIDAState.IRIfluxNames
        else:
            raise ValueError(f"Invalid parameterization {value}")

        logger.debug(f" setting charlist to {self.CharNames}")

    ###########################################################################

    @property
    def Time(self):
        return self._Time

    @Time.setter
    def Time(self, value):
        if isinstance(value, np.datetime64):
            self._Time = npdt2epoch(value)
        elif isinstance(value, dt.datetime):
            self._Time = dt2epoch(value)
        elif isinstance(value, (float, int)):
            self._Time = float(value)
        else:
            raise TypeError("Invalid type for State.Time: {type(value)}")

        time = epoch2dt(self._Time)
        # set up modip
        if "Modip" in self.Metadata and self.Metadata['Modip'] == "IGRF":
            # check if we need to update modip
            if dt.datetime(time.year, time.month, time.day) != self.Modip.time:
                self.Modip = Modip(None, use_IGRF=True, igrf_time=time)

        UT = time.hour + time.minute / 60.0

        doy = time.month * 30.5 - 15.0

        t = doy + (18.0 - UT) / 24.0
        amrad = np.deg2rad(0.9856 * t - 3.289)
        aLrad = amrad + np.deg2rad(
            1.916 * np.sin(amrad) + 0.020 * np.sin(2.0 * amrad) + 282.634
        )

        self._sdelta = 0.39782 * np.sin(aLrad)
        self._cdelta = np.sqrt(1.0 - self._sdelta * self._sdelta)
        self._UT = UT

    ###########################################################################

    def readFile(self, inputFile: str | Path) -> None:
        """

        Reads HDF5 file

        """
        # Open HDF file
        inputFile = Path(inputFile)

        if not inputFile.exists():
            raise (FileNotFoundError(
                f" Input file {inputFile.expanduser()} not found"))
            return

        with h5py.File(inputFile, "r") as openFile:
            self.Time = openFile["Time"][()]
            self.Version = openFile["Version"][()]
            if isinstance(self.Version, bytes):
                self.Version = self.Version.decode("utf8")

            self.Metadata = {}

            if "Parameterization" in openFile:
                Parameterization = openFile["Parameterization"][()]
                if isinstance(Parameterization, bytes):
                    Parameterization = Parameterization.decode("utf8")
                self.Parameterization = Parameterization
            else:
                logger.debug("No parameterization metadata, assuming NeQuick")
                self.Parameterization = "NeQuick"

            for key in openFile["Metadata"].keys():
                mdata = openFile["Metadata/" + key][()]
                if isinstance(mdata, bytes):
                    mdata = mdata.decode("utf8")
                self.Metadata[key] = mdata

            for Char in self.CharNames:
                args = {"ptype": "constant", "parameters": 0.0}

                if "Parameters/" + Char not in openFile:
                    if self._strict_config:
                        raise ValueError(
                            f" parameter {Char} missing from input file.")
                    else:
                        logger.error(
                            f" parameter {Char} missing from input file.")

                for attr in [key for key in dir(Parameter()) if key[0] != "_"]:
                    if f"Parameters/{Char}/{attr}" in openFile:
                        args[attr] = openFile[f"Parameters/{Char}/{attr}"][()]
                        if isinstance(args[attr], bytes):
                            args[attr] = args[attr].decode("utf8")

                temp_p = Parameter(**args)

                if self._strict_config:
                    P = getattr(self, Char)

                    for atr in [
                        "name",
                        "numParticles",
                        "order",
                        "ptype",
                        "scale",
                        "coords",
                    ]:
                        atr_1 = getattr(P, atr)
                        atr_2 = getattr(temp_p, atr)
                        if atr_1 != atr_2:
                            raise ConfigurationMismatch(
                                f" parameter {Char} has mismatched {atr}: "
                                f" expected {atr_1}, received {atr_2}"
                            )

                setattr(self, Char, temp_p)

            # set up filter
            N = self.maxParticles()
            self.Filter = {}
            self.Filter["Weight"] = np.ones(N) / N

            if "Filter" in openFile:
                for key in openFile["Filter"].keys():
                    fdata = openFile["Filter/" + key][()]
                    if isinstance(fdata, bytes):
                        fdata = fdata.decode("utf8")
                    self.Filter[key] = fdata

            # set up modip
            if "Modip" not in self.Metadata:
                # old files used static modip
                self.Modip = Modip(None, use_IGRF=False)
                self.Metadata['Modip'] = self.Modip.file
            else:
                # check if we need to update modip
                new_time = epoch2dt(self.Time)
                if dt.datetime(
                        new_time.year,
                        new_time.month,
                        new_time.day) != self.Modip.time:
                    self.Modip = Modip(None, use_IGRF=True, igrf_time=new_time)
                    self.Metadata['Modip'] = "IGRF"

        return

    ###########################################################################

    def saveFile(self, outputFile: str | Path, is_output: bool = False):
        """

        Saves state to HDF5 file

        """

        outputFile = Path(outputFile)

        if outputFile.exists():
            os.remove(outputFile.expanduser())

        with h5py.File(outputFile, "w") as dataFile:
            # time and version
            tmp_data = dataFile.create_dataset("Time", data=self.Time)
            tmp_data = dataFile.create_dataset("Version", data=self.Version)
            tmp_data = dataFile.create_dataset(
                "Parameterization", data=self.Parameterization
            )

            # metadata
            metaGroup = dataFile.create_group("Metadata")

            for key in self.Metadata.keys():
                if isinstance(self.Metadata[key], list):
                    tmp_data = metaGroup.create_dataset(
                        key, data=str(self.Metadata[key])
                    )
                else:
                    tmp_data = metaGroup.create_dataset(
                        key, data=self.Metadata[key])

            # filter info, if exists
            if bool(self.Filter):
                filterGroup = dataFile.create_group("Filter")

                for key in self.Filter.keys():
                    tmp_data = filterGroup.create_dataset(
                        key, data=self.Filter[key])

            # parameters
            paramGroup = dataFile.create_group("Parameters")

            for Char in self.CharNames:
                charGroup = paramGroup.create_group(Char)

                dP = getattr(self, Char)

                for tAttr in dir(dP):
                    if tAttr.startswith("_"):
                        continue

                    tmp_data = getattr(dP, tAttr)
                    if tmp_data is None:
                        continue

                    if (is_output
                            and (tAttr in (dP._statesized + dP._bkgsized))
                            and (tAttr not in dP._output)):
                        # only save necessary fields for output files
                        continue

                    if tAttr in dP._statesized + dP._bkgsized:
                        tmp_data = charGroup.create_dataset(
                            tAttr,
                            data=tmp_data,
                            shuffle=True,
                            fletcher32=True,
                            compression="gzip",
                            compression_opts=1,
                        )
                    else:
                        tmp_data = charGroup.create_dataset(
                            tAttr, data=tmp_data)

        return

    ###########################################################################
    def background(self) -> AIDAState:
        """
        returns the background of an AIDAState object

        Returns
        -------
        Background:State

        """

        allCharsHaveBkg = True
        Background = copy.deepcopy(self)
        for Char in Background.CharNames:
            P = getattr(Background, Char)
            P.numParticles = 1
            if P.ptype == "active":
                P.ptype = "static"
            if P.bkgparameters is not None and not np.all(
                    np.isnan(P.bkgparameters)):
                P.parameters = P.bkgparameters
            else:
                allCharsHaveBkg = False
            setattr(Background, Char, P)

        if not allCharsHaveBkg:
            raise ValueError(" missing background parameters.")

        return Background

    ###########################################################################

    def calc(
        self,
        lat,
        lon,
        alt=None,
        grid="1D",
        particleIndex=None,
        as_dict=False,
        collapse_particles=False,
        MUF3000=False,
        TEC=False,
        Weight=True,
    ):
        """

        function to return full output of the model in xarray.Dataset format
        If no alt is given, electron density will not be calculated

        for grid='3D': (3D Regular Grid Mode)
            lat, lon, alt should be 1D vectors, to be broadcast together
            output model parameters (e.g. NmF2) are (nparticle, nlat, nlon)
            output Ne is (nparticle, nlat, nlon, nalt)

        for grid='2D': (Profile Mode / Irregular Lat/Lon Grid)
            lat and lon must have the same shape (nx, [ny,]), either 1D or 2D
            output model parameters (e.g. NmF2) are (nparticle, nx, [ny,])
            output Ne is (nparticle, nx, [ny,], nalt)

        for grid='1D': (Satellite / Line / Irregular Mesh / Point Cloud)
            lat, lon, alt, must have the same shape (nx, [ny, nz,]), up to 3D
            output model parameters (e.g. NmF2) are (nparticle, nx, [ny, nz,])
            output Ne is (nparticle, nx, [ny, nz,])

        Parameters
        ----------
        lat:np.array
            DESCRIPTION.
        lon:np.array
            DESCRIPTION.
        alt:np.array, optional
            DESCRIPTION.
        grid:str, optional
            DESCRIPTION. The default is '1D'.
        particleIndex:np.array, optional
            DESCRIPTION. The default is None.
        as_dict:boolean, optional
            DESCRIPTION. The default is Falses.
            If True, output is in dict form rather than xarray.Dataset
        collapse_particles:boolean, optional
            DESCRIPTION. The default is Falses.
            If True, squeezes output along 'particle' dimension
            If more than one particle, this option is ignored

        Returns
        -------
        Output:xarray.Dataset
            DESCRIPTION.

        If using xarray output, output is easiest to use in '3D' mode:

        <xarray.Dataset>
        Dimensions:  (glat: [nlat], glon: [nlon], alt: [nalt],
                      particle: [nparticles])
        Coordinates:
          * glat     (glat) float64
          * glon     (glon) float64
          * alt      (alt) float64

        for other grids, the glat, glon, (and alt for 1D) will be indexed by
        dimensions labelled "x", "y", and "z", as needed:

        e.g. grid="1D", glat/glon/alt have size (nx, ny, nz)
        <xarray.Dataset>
        Dimensions:  (x: [nx], y: [ny], z: [nz], particle: 3)
        Coordinates:
            glat     (x, y, z) float64
            glon     (x, y, z) float64
            alt      (x, y, z) float64

        If as_dict == True, output is just in a python dict object

        """
        oldsettings = np.geterr()
        np.seterr(over="ignore", invalid="ignore")

        lat = np.atleast_1d(np.array(lat, dtype=float))
        lon = np.atleast_1d(np.array(lon, dtype=float))
        alt = np.atleast_1d(np.array(alt, dtype=float))

        maxParticles = self.maxParticles()

        Values, Size = self._calc(
            lat, lon, alt, grid, particleIndex, TEC, MUF3000)

        coords = Values.pop("coords")

        ValueSize = {}
        for key in Values:
            if Size["2DShape"] == Values[key].shape:
                ValueSize[key] = Size["2D"]
            elif Size["2DShape"][1:] == Values[key].shape:
                ValueSize[key] = Size["2D"][1:]
            elif Size["3DShape"] == Values[key].shape:
                ValueSize[key] = Size["3D"]
            elif Size["3DShape"][1:] == Values[key].shape:
                ValueSize[key] = Size["3D"][1:]
            else:
                raise ValueError(
                    f"Unexpected parameter shape {key} {Values[key].shape}"
                    f" allowed sizes: {Size}"
                )

        Output = xarray.Dataset(
            coords=coords,
            data_vars={
                key: (
                    ValueSize[key],
                    Values[key]) for key in ValueSize},
        )

        for Char in Output:

            if Char in ["sNmF1", "sNmE"]:
                continue
            elif "Nmpl" in Char:
                Output[Char] = 1e11 * Output[Char]
                CharAttributes = {
                    "units": "m-3",
                    "description": "lower plasmaphere peak density",
                }
            elif "Nmpt" in Char:
                Output[Char] = 1e11 * Output[Char]
                CharAttributes = {
                    "units": "m-3",
                    "description": "upper plasmasphere peak density",
                }
            elif "Hpl" in Char:
                Output[Char] = Output[Char]
                CharAttributes = {
                    "units": "km",
                    "description": "lower plasmaphere scale thickness",
                }
            elif "Hpt" in Char:
                Output[Char] = Output[Char]
                CharAttributes = {
                    "units": "km",
                    "description": "upper plasmasphere scale thickness",
                }
            elif "Nm" in Char:
                Output[Char] = Output[Char]
                CharAttributes = {
                    "units": "m-3",
                    "description": f"peak density of the {Char[2:]} layer",
                }
            elif "fo" in Char:
                CharAttributes = {
                    "units": "MHz",
                    "description": f"critical frequency of the {Char[2:]} layer",
                }
            elif "hm" in Char:
                Output[Char] = np.fmax(Output[Char], 0.0)
<<<<<<< HEAD
                CharAttributes = {"units": "km", "description":
                                  f"altitude of the {Char[2:]} layer peak density"}
=======
                CharAttributes = {
                    "units": "km",
                    "description": f"altitude of the {Char[2:]} layer peak density",
                }
>>>>>>> 9bd44f97
            elif "B" == Char[0] and len(Char) > 2:
                Output[Char] = np.fmax(Output[Char], 1.0)

                if Char[1] == "e":
                    Layer = "E"
                else:
                    Layer = f"F{Char[1]}"

                CharAttributes = {
                    "units": "km",
                    "description": "thickness of the "
                    f"{Char[-3:]} of the {Layer} layer",
                }
            elif "iB" == Char[:2]:
                Output[Char[1:]] = np.fmax(1.0 / Output[Char], 1.0)

                if Char[2] == "e":
                    Layer = "E"
                else:
                    Layer = f"F{Char[2]}"

                CharAttributes = {
                    "units": "km",
                    "description": "thickness of the "
                    f"{Char[-4:]} of the {Layer} layer",
                }

            Output[Char].attrs = CharAttributes

        Output["glat"].attrs = {
            "units": "degrees N",
            "description": "geodetic latitude",
        }
        Output["glon"].attrs = {
            "units": "degrees E",
            "description": "geodetic longitude",
        }

        if "alt" in Output.coords:
            Output["alt"].attrs = {
                "units": "km", "description": "geodetic altitude"}

        if "Ne" in Output:
            Output["Ne"].attrs = {
                "units": "m-3",
                "description": "electron density"}

        if "TEC" in Output:
            Output["TEC"].attrs = {
                "units": "TECU",
                "description": "Total Electron Content to 20 000 km",
            }
            Output["h_shell"].attrs = {
                "units": "km",
                "description": "ionospheric shell height",
            }

        if "MUF3000" in Output:
            Output["MUF3000"].attrs = {
                "units": "MHz",
                "description": "maximum useable frequency "
                "of the F2 layer for 3000 km circuit",
            }

        Output.attrs["Epoch"] = self.Time
        Output.attrs["Time"] = epoch2npdt(self.Time).astype(str)
        Output.attrs["Version"] = self.Version
        Output.attrs["Grid"] = grid

        for meta in self.Metadata:
            Output.attrs[meta] = self.Metadata[meta]

        if "Weight" in self.Filter and Weight:
            if particleIndex is not None:
                Output["Weight"] = (
                    ("particle",),
                    np.atleast_1d(self.Filter["Weight"][particleIndex]),
                )
            elif particleIndex is None and maxParticles == 1:
                # some output files do not have correct weights
                Output["Weight"] = (("particle",), np.atleast_1d(1.0))
            else:
                Output["Weight"] = (
                    ("particle",), np.atleast_1d(
                        self.Filter["Weight"]))

            Output["Weight"].attrs = {
                "units": "", "description": "unnormalized weight"}

        Output = Output.transpose(*Size["3D"], missing_dims="ignore").drop_vars(
            ["sNmF1", "sNmE"], errors="ignore"
        )

        if collapse_particles and (
            maxParticles == 1 or len(
                Output["particle"]) == 1):
            Output = Output.squeeze(dim="particle")

        if as_dict:
            XOutput = Output.copy(deep=True)
            Output = dict()
            for key in XOutput.keys():
                Output[key] = XOutput[key].data

            for key in XOutput.coords.keys():
                Output[key] = XOutput.coords[key].data

            for key in XOutput.attrs.keys():
                Output[key] = XOutput.attrs[key]

        np.seterr(**oldsettings)
        return Output

    ###########################################################################
    def _calc(
        self,
        lat,
        lon,
        alt=None,
        grid="1D",
        particleIndex=None,
        TEC=False,
        MUF3000=False,
    ):
        lat = np.atleast_1d(np.array(lat, dtype=float))
        lon = np.atleast_1d(np.array(lon, dtype=float))
        alt = np.atleast_1d(np.array(alt, dtype=float))

        maxParticles = self.maxParticles()

        if particleIndex is not None:
            particleIndex = np.array(particleIndex, dtype=int, ndmin=1)
            if np.any(particleIndex >= maxParticles):
                raise (IndexError(" particle index out of range."))
            maxParticles = len(particleIndex)

        Output = {}
        if grid == "1D" and np.all(np.isnan(alt)):
            if lon.shape != lat.shape:
                raise (
                    ValueError(
                        f"***{grid} grid: lat and lon must be same shape*"))

            glat = lat
            glon = lon

            crd = ["x", "y", "z"][0: np.ndim(glat)]

            Output["coords"] = {"glat": (crd, glat), "glon": (crd, glon)}

            Size = {
                "3D": ("particle",) + tuple(crd),
                "2D": ("particle",) + tuple(crd),
                "3DShape": (maxParticles,) + glat.shape,
                "2DShape": (maxParticles,) + glat.shape,
            }

        elif grid == "1D":
            if (
                alt.shape != lat.shape
                or alt.shape != lon.shape
                or lat.shape != lon.shape
            ):
                raise (
                    ValueError(
                        f"***{grid} grid: lat, lon, and alt must be same shape*"))

            glat = lat
            glon = lon

            crd = ["x", "y", "z"][0: np.ndim(glat)]

            Output["coords"] = {
                "glat": (crd, glat),
                "glon": (crd, glon),
                "alt": (crd, alt),
            }

            Size = {
                "3D": ("particle",) + tuple(crd),
                "2D": ("particle",) + tuple(crd),
                "3DShape": (maxParticles,) + glat.shape,
                "2DShape": (maxParticles,) + glat.shape,
            }

        if grid == "2D":
            if lat.shape != lon.shape:
                raise (
                    ValueError(
                        f"{grid} grid:"
                        " lat and lon must be same shape"))
            glat = lat
            glon = lon

            crd = ["x", "y"][0: np.ndim(glat)]

            Output["coords"] = {
                "glat": (
                    crd, glat), "glon": (
                    crd, glon), "alt": alt}

            Size = {
                "3D": ("particle",) + tuple(crd) + ("alt",),
                "2D": ("particle",) + tuple(crd),
                "3DShape": (maxParticles,) + glat.shape + (alt.size,),
                "2DShape": (maxParticles,) + glat.shape,
            }

        if grid == "3D":
            if np.ndim(lat) > 1 or np.ndim(lon) > 1 or np.ndim(alt) > 1:
                raise (
                    ValueError(
                        f"{grid} grid:"
                        " lat, lon, and alt must be 1D"))
            glat, glon = np.meshgrid(lat, lon)

            Output["coords"] = {"glat": lat, "glon": lon, "alt": alt}

            Size = {
                "3D": ("particle", "glon", "glat", "alt"),
                "2D": ("particle", "glon", "glat"),
                "3DShape": (
                    maxParticles,
                    lon.size,
                    lat.size,
                    alt.size,
                ),
                "2DShape": (maxParticles, lon.size, lat.size),
            }

        for Char, Data in self._calcValueIterator(
            glat.ravel(), glon.ravel(), particleIndex=particleIndex
        ):
            Output[Char] = Data

        if not np.all(np.isnan(alt)):

            if grid == "1D":
                talt = np.reshape(alt, (1, alt.size))
                tOutput = {
                    Char: np.atleast_2d(
                        Output[Char]) for Char in self.CharNames}
                tglat = np.atleast_2d(glat.ravel())
                tglon = np.atleast_2d(glon.ravel())
            else:
                talt = np.reshape(alt, (1, 1, alt.size))
                tOutput = {
                    Char: np.atleast_3d(
                        Output[Char]) for Char in self.CharNames}
                tglat = np.atleast_3d(glat.ravel())
                tglon = np.atleast_3d(glon.ravel())

            Output["Ne"] = np.reshape(
                self._calcNe(
                    glat=tglat,
                    glon=tglon,
                    alt=talt,
                    **tOutput,
                ),
                Size["3DShape"],
            )

        if TEC:
            tecAlt = np.hstack(
                (
                    np.arange(70.0, 650.0, 5.0),
                    np.arange(650.0, 2000.0, 25.0),
                    np.arange(2000.0, 20000.0, 200.0),
                )
            )
            tecAlt = np.reshape(tecAlt, (1, 1, tecAlt.size))
            tOutput = {
                Char: np.atleast_3d(
                    Output[Char]) for Char in self.CharNames}
            tglat = np.atleast_3d(glat.ravel())
            tglon = np.atleast_3d(glon.ravel())

            # tecAlt = xarray.DataArray(tecAlt, coords={"alt": tecAlt})
            M = self._calcNe(glat=tglat, glon=tglon, alt=tecAlt, **tOutput)
            cTEC = cumulative_trapezoid(M, x=tecAlt)
            Output["TEC"] = np.reshape(
                cTEC[..., -1] * 1e3 / 1e16, Size["2DShape"]
            )
            Output['h_shell'] = np.reshape(tecAlt.ravel()[np.argmin(
                np.abs(cTEC / np.atleast_3d(cTEC[..., -1]) - 0.5), axis=2)], Size["2DShape"])

        for Char in self.CharNames:
            Param = getattr(self, Char)
            if Param.ptype == "active":
                Output[Char] = np.reshape(Output[Char], Size["2DShape"])
            else:
                Output[Char] = np.reshape(Output[Char], Size["2DShape"][1:])

        if self.Parameterization == "IRI":
            Output["hmF1"] = newton_hmF1(
                Output["NmF2"],
                Output["hmF2"],
                Output["B0"],
                Output["B1"],
                Output["NmF1"],
                Output["NmE"],
                Output["hmE"],
            )
            NmF1 = Output["NmF1"] * 1e11
            NmE = np.fmax(Output["NmE"] * 1e11, NmE_min())
        else:
            # calculated separately so that bottomside effects can occur
            # (B2bot)
            NmF1 = self._calcNe(
                glat=glat,
                glon=glon,
                alt=Output["hmF1"],
                **Output)
            NmE = self._calcNe(
                glat=glat,
                glon=glon,
                alt=Output["hmE"],
                **Output)

        if self.Parameterization == "NeQuick":
            mask_NmF1 = Output["sNmF1"]
            mask_NmE = np.ones_like(Output["sNmE"])
        elif self.Parameterization == "AIDA":
            mask_NmF1 = np.ones_like(Output["NmF1"])
            mask_NmE = np.ones_like(Output["NmF1"])
        elif self.Parameterization == "IRI":
            # only used for NmF1 masking
            mask_NmF1 = Output["PF1"] - 0.3  # more accurate to cut at 0.3
            mask_NmE = np.ones_like(Output["NmE"])

        chi, cchi = self.solzen(glat, glon)
        mask_NmF1 = np.where(chi < 90.0, mask_NmF1, 0.0)

        Output["NmF1"] = np.where(mask_NmF1 > 0.0, NmF1, np.nan)
        Output["hmF1"] = np.where(mask_NmF1 > 0.0, Output['hmF1'], np.nan)
        Output["NmE"] = np.where(mask_NmE > 0.0, NmE, np.nan)

        Output["foE"] = np.sqrt(Output["NmE"] / 0.124e11)

        Output["foF1"] = np.sqrt(Output["NmF1"] / 0.124e11)

        # only NmF2 needs to be rescaled
        Output["NmF2"] = 1e11 * Output["NmF2"]
        Output["NmF2"] = np.fmax(Output["NmF2"], 0.0)
        Output["foF2"] = np.sqrt(Output["NmF2"] / 0.124e11)

        if "NmD" in Output:
            Output["NmD"] = 1e11 * Output["NmD"]

        if MUF3000:
            # needs to treat NaN as +inf
            x = np.fmax(np.fmin(Output["foF2"] / Output["foE"], 1e6), 1.7)

            a = 1890 - 355 / (x - 1.4)
            b = (2.5 * x - 3) ** (-2.35) - 1.6
            MD = (Output["hmF2"] / a) ** (1.0 / b)

            Output["MUF3000"] = MD * Output["foF2"]

        return Output, Size

    ###########################################################################

    def calcNe(
            self,
            lat,
            lon,
            alt,
            grid="1D",
            particleIndex=None,
            stec: bool = False):
        """
        Calculates electron density for a given lat, lon, alt

        Output is always of the shape [NumParticles, :*]

        If possible, using grid = '2D' or '3D' is more efficient, as it can
        re-use parameters for every altitude with the same coordinates.

        Inputs
        ======

        lat(deg), lon(deg), alt(km)


        Inputs (Optional)
        =================

        grid:string
            '1D':lat, lon, alt must have the same size.
                Ne.shape() = [NumParticles, NumLat]

            '2D':lat, lon, must have the same size.
                Ne.shape() = [NumParticles, NumLat, NumAlt]

            '3D':lat, lon, alt can be any size
                Ne.shape() = [NumParticles, NumLat, NumLon, NumAlt]

        particleIndex:list
            Allows slicing the State, so only need to calculate the particles
            that we are interested in.
            By default, all particles are calculated

        """
        oldsettings = np.geterr()
        np.seterr(over="ignore", invalid="ignore")

        lat = np.array(lat, dtype=float)
        lon = np.array(lon, dtype=float)
        alt = np.array(alt, dtype=float)

        if grid == "1D":
            if (
                alt.shape != lat.shape
                or alt.shape != lon.shape
                or lat.shape != lon.shape
            ):
                raise (
                    ValueError(
                        f"***{grid} grid: lat, lon, and alt must be same shape*"))

            lat = lat.flatten()
            lon = lon.flatten()
            alt = alt.flatten()

        if grid == "2D":
            if lat.shape != lon.shape:
                raise (
                    ValueError(
                        f"***{grid} grid: lat and lon must be same shape***"))

        if grid == "3D":
            lat, lon = np.meshgrid(lat, lon)

        maxParticles = self.maxParticles()

        if particleIndex is not None:
            particleIndex = np.array(particleIndex, dtype=int, ndmin=1)
            if np.any(particleIndex >= maxParticles):
                raise (IndexError(" particle index out of range."))

        if grid == "1D":
            Chars = self._calcValueIterator(
                lat.ravel(), lon.ravel(), particleIndex=particleIndex
            )
            Ne = self._calcNe(
                glat=lat,
                glon=lon,
                alt=alt,
                **dict(Chars),
                stec=stec)

        else:
            alt = np.reshape(alt, (1, 1, alt.size))
            Chars = self._calcValueIterator(
                lat.ravel(),
                lon.ravel(),
                particleIndex=particleIndex,
                ufunc=np.atleast_3d,
            )
            Ne = self._calcNe(
                glat=np.atleast_3d(lat.ravel()),
                glon=np.atleast_3d(lon.ravel()),
                alt=alt,
                **dict(Chars),
                stec=stec,
            )
        if grid == "3D":  # reshape array to get 3d output
            Ne = np.reshape(
                Ne, (Ne.shape[0], lon.shape[1], lon.shape[0], Ne.shape[2]))

        np.seterr(**oldsettings)
        # rescale Ne
        return Ne

    def _calcNe(self, **kwargs):
        arg_is_xarray = [
            isinstance(
                kwargs[key],
                xarray.DataArray) for key in kwargs]

        if "stec" in kwargs and kwargs["stec"]:
            IRI_fun = Ne_IRI_stec
        else:
            IRI_fun = Ne_IRI

        # if any(arg_is_xarray) and not all(arg_is_xarray):
        #    raise NotImplementedError("mixed xarray/numpy inputs not supported")
        if any(arg_is_xarray):
            if self.Parameterization == "NeQuick":
                Ne = xarray.apply_ufunc(
                    Ne_NeQuick,
                    kwargs["glat"],
                    kwargs["glon"],
                    kwargs["alt"],
                    kwargs["NmF2"],
                    kwargs["hmF2"],
                    kwargs["B2top"],
                    kwargs["B2bot"],
                    kwargs["sNmF1"],
                    kwargs["hmF1"],
                    kwargs["B1top"],
                    kwargs["B1bot"],
                    kwargs["sNmE"],
                    kwargs["hmE"],
                    kwargs["Betop"],
                    kwargs["Bebot"],
                    kwargs["Nmpt"],
                    kwargs["Hpt"],
                    kwargs["Nmpl"],
                    kwargs["Hpl"],
                )
            elif self.Parameterization == "AIDA":
                chi, _ = self.solzen(kwargs["glat"], kwargs["glon"])
                Ne = xarray.apply_ufunc(
                    Ne_AIDA,
                    kwargs["glat"],
                    kwargs["glon"],
                    kwargs["alt"],
                    kwargs["NmF2"],
                    kwargs["hmF2"],
                    kwargs["B2top"],
                    kwargs["B2bot"],
                    kwargs["NmF1"],
                    kwargs["hmF1"],
                    kwargs["B1top"],
                    kwargs["B1bot"],
                    kwargs["NmE"],
                    kwargs["hmE"],
                    kwargs["Betop"],
                    kwargs["Bebot"],
                    kwargs["Nmpt"],
                    kwargs["Hpt"],
                    kwargs["Nmpl"],
                    kwargs["Hpl"],
                    chi,
                )
            elif self.Parameterization == "IRI":
                hour, doy = self._IRI_time(kwargs["glon"])
                if "modip" not in kwargs:
                    modip = self.Modip.interp(kwargs["glat"], kwargs["glon"])
                else:
                    modip = kwargs["modip"]

                Ne = xarray.apply_ufunc(
                    IRI_fun,
                    kwargs["glat"],
                    kwargs["glon"],
                    kwargs["alt"],
                    kwargs["NmF2"],
                    kwargs["hmF2"],
                    kwargs["B2top"],
                    kwargs["B0"],
                    kwargs["B1"],
                    kwargs["PF1"],
                    kwargs["NmF1"],
                    kwargs["NmE"],
                    kwargs["hmE"],
                    modip,
                    doy,
                    hour,
                    kwargs["NmD"],
                    kwargs["Nmpt"],
                    kwargs["Hpt"],
                    kwargs["Nmpl"],
                    kwargs["Hpl"],
                )
            else:
                raise NotImplementedError("not implemented")
        else:
            if self.Parameterization == "NeQuick":
                Ne = self._calcNe_NeQuick(**kwargs)
            elif self.Parameterization == "AIDA":
                Ne = self._calcNe_AIDA(**kwargs)
            elif self.Parameterization == "IRI":
                hour, doy = self._IRI_time(kwargs["glon"])
                if "modip" not in kwargs:
                    modip = self.Modip.interp(kwargs["glat"], kwargs["glon"])
                else:
                    modip = kwargs["modip"]
                Ne = IRI_fun(
                    kwargs["glat"],
                    kwargs["glon"],
                    kwargs["alt"],
                    kwargs["NmF2"],
                    kwargs["hmF2"],
                    kwargs["B2top"],
                    kwargs["B0"],
                    kwargs["B1"],
                    kwargs["PF1"],
                    kwargs["NmF1"],
                    kwargs["NmE"],
                    kwargs["hmE"],
                    modip,
                    doy,
                    hour,
                    kwargs["NmD"],
                    kwargs["Nmpt"],
                    kwargs["Hpt"],
                    kwargs["Nmpl"],
                    kwargs["Hpl"],
                )
            else:
                raise NotImplementedError("not implemented")

        return 1e11 * Ne

    ###########################################################################

    def calcValue(self, lat, lon, charList=None, particleIndex=None):
        """
        Calculates parameters for given lat, lon

        Output is a list of arrays corresponding to charList,
        each sized [NumParticles, NumLat]

        Inputs
        ======

        lat(deg), lon(deg)
            lat, lon must have the same size


        Inputs (Optional)
        =================

        charList:list (default is all)
            allows calculating specific parameters only

        particleIndex:list
            Allows slicing the State, so only need to calculate the particles
            that we are interested in.
            By default, all particles are calculated

        """

        lat = np.array(lat, dtype=float)
        lon = np.array(lon, dtype=float)

        if charList is None:
            charList = self.CharNames
        elif not isinstance(charList, list):
            charList = [charList]

        maxParticles = self.maxParticles()

        if particleIndex is not None:
            particleIndex = np.array(particleIndex, dtype=int, ndmin=1)
            if np.any(particleIndex >= maxParticles):
                raise (IndexError(" particle index out of range."))

        Basis = sph_harmonics(lat, lon, self.maxOrder())
        mdip = self.Modip.interp(lat, lon)
        MBasis = sph_harmonics(mdip, lon, self.maxOrder())

        return self._calcValueBasis(
            Basis, MBasis, charList=charList, particleIndex=particleIndex
        )

    ###########################################################################

    def _calcValueIterator(
        self, lat, lon, charList=None, particleIndex=None, ufunc=None
    ):
        if charList is None:
            charList = self.CharNames
        if ufunc is None:
            return zip(
                charList,
                self.calcValue(
                    lat,
                    lon,
                    charList,
                    particleIndex))
        else:
            return zip(
                charList,
                (ufunc(i) for i in self.calcValue(
                    lat,
                    lon,
                    charList,
                    particleIndex)),
            )

    def _calcValueBasisIterator(
            self,
            Basis,
            MBasis,
            charList=None,
            particleIndex=None):
        if charList is None:
            charList = self.CharNames
        return zip(
            charList,
            self._calcValueBasis(
                Basis,
                MBasis,
                charList,
                particleIndex))

    ###########################################################################

    def _calcValueBasis(
            self,
            Basis,
            MBasis,
            charList=None,
            particleIndex=None):
        """
        Calculates parameters for given basis set

        Output is a list of arrays corresponding to charList,
        each sized [NumParticles, NumLat]

        Inputs
        ======

        lat(deg), lon(deg)
            lat, lon must have the same size


        Inputs (Optional)
        =================

        charList:list (default is all)
            allows calculating specific parameters only

        particleIndex:list
            Allows slicing the State, so only need to calculate the particles
            that we are interested in.
            By default, all particles are calculated

        """

        if charList is None:
            charList = self.CharNames
        elif not isinstance(charList, list):
            charList = [charList]

        if particleIndex is not None:
            maxParticles = self.maxParticles()
            particleIndex = np.array(particleIndex, dtype=int, ndmin=1)
            if np.any(particleIndex >= maxParticles):
                raise (IndexError(" particle index out of range."))

        for Char in charList:
            P = getattr(self, Char)

            if P.coords == "geo":
                B = Basis[0: P.numDim, :]

            if P.coords == "modip":
                B = MBasis[0: P.numDim, :]

            if P.ptype == "constant":
                B = np.array(B[0, :], ndmin=2)
                B = np.ones_like(B)

            if particleIndex is None or not P.ptype == "active":
                if P.scale == "abs":
                    Value = P.parameters @ B
                elif P.scale == "log":
                    Value = np.exp(P.parameters @ B)
                else:
                    raise (
                        ValueError(f"Unrecognized parameter scale {P.scale}"))
            else:
                if P.scale == "abs":
                    Value = P.parameters[particleIndex, :] @ B
                elif P.scale == "log":
                    Value = np.exp(P.parameters[particleIndex, :] @ B)
                else:
                    raise (
                        ValueError(f"Unrecognized parameter scale {P.scale}"))

            if "snm" in P.name.lower():
                # sNmF1 and sNmE
                yield np.fmax(Value, 0.0)
            elif "nm" in P.name.lower():
                # NmF2, NmF1, NmE, Nmpl, Nmpt
                yield np.fmax(Value, 1e-3)
            elif "hm" in P.name.lower():
                # hmF2, hmF1, hmE
                yield np.fmax(Value, 1.0)
            elif "b" in P.name.lower():
                # b2, b1, be
                yield np.fmax(Value, 1.0)
            elif "hp" in P.name.lower():
                # Hpl, Hpt
                yield np.fmax(Value, 1.0)
            else:
                yield Value

    ###########################################################################

    def expectation(self):
        # Create single-particle output state
        ModelState = copy.deepcopy(self)

        W = ModelState.Filter["Weight"]
        W = np.atleast_2d(W / np.sum(W))

        ModelState.Filter["Weight"] = np.atleast_1d(1.0)

        for i, Char in enumerate(ModelState.CharNames):
            Param = getattr(ModelState, Char)

            if Param.ptype == "active":
                Param.numParticles = 1
                for attr in Param._statesized:
                    value = getattr(Param, attr)
                    if value is not None:
                        value = np.atleast_2d(np.sum(W * value.T, axis=1))
                        setattr(Param, attr, value)

        return ModelState

    ###########################################################################

    def resample(
        self, N: int = None, return_i: bool = False, use_i: np.array = None
    ) -> AIDAState:
        """
        resample performs optimal resampling of the state

        Parameters
        ----------
        N : int, optional
            desired final size of ensemble, by default stays the same (None)
        return_i : bool, optional
            if True, returns (State, i) where i is the resampling index, by default False
        use_i : dp.array, optional
            if provided, uses this index to resample instead of the model weights, by default None
        Returns
        -------
        AIDAState
            resampled AIDA State object
        """
        ModelState = copy.deepcopy(self)

        if N is None:
            N = ModelState.maxParticles()

        Version = self.Version

        logger.debug(f" {Version}: " "set up weights")
        if "Weight" in ModelState.Filter:
            W = ModelState.Filter["Weight"]
        else:
            W = np.ones(ModelState.maxParticles())

        if np.any(np.isnan(W)):
            logger.warning(
                f" {Version}: "
                "NaN detected in incoming model weights")
            W = np.ones(W.shape)
            W = W / np.sum(W)

        W = W / np.sum(W)

        if use_i is None:
            ri = np.sum(
                (
                    np.random.uniform(high=1.0 / (N + 1), size=1)
                    + np.linspace(0, 1, num=N + 1)
                )
                > np.atleast_2d(np.cumsum(W)).T,
                axis=0,
            )[:-1]
        else:
            ri = use_i
            if N is not None and ri.size != N:
                raise ValueError(
<<<<<<< HEAD
                    f" requested size {N} and provided index of size {ri.size} do not match")
=======
                    f" requested size {N} and provided index of size"
                    f" {ri.size} do not match"
                )
>>>>>>> 9bd44f97

        W = (1.0 / N) * np.ones(N)
        ModelState.Filter["Weight"] = W

        for Char in ModelState.CharNames:
            Param = getattr(ModelState, Char)

            if Param.ptype != "active":
                continue

            for attr in Param._statesized:
                value = getattr(Param, attr)
                if value is not None:
                    value = value[ri, :]
                    setattr(Param, attr, value)

            Param.numParticles = N
            setattr(ModelState, Char, Param)

        if return_i:
            return (ModelState, ri)
        else:
            return ModelState

    ###########################################################################

    def maxOrder(self):
        """
        returns maximum order of all parameters
        """
        maxOrder = 0
        for Char in self.CharNames:
            maxOrder = max(maxOrder, getattr(self, Char).order)
        return maxOrder

    ###########################################################################

    def maxParticles(self):
        """
        returns maximum number of particles in all parameters
        """
        maxParticles = 0
        for Char in self.CharNames:
            maxParticles = max(maxParticles, getattr(self, Char).numParticles)
        return maxParticles

    ###########################################################################

    def hasActive(self):
        """
        returns true if any parameters are active
        """
        for Char in self.CharNames:
            if getattr(self, Char).ptype == "active":
                return True
        else:
            return False

    ###########################################################################

    def solzen(self, glat, glon):
        """


        Parameters
        ----------
        glat : TYPE
            DESCRIPTION.
        glon : TYPE
            DESCRIPTION.

        Returns
        =======
        chi : ndarray
            Solar zenith angle
        cchi : ndarray
            cosine of the solar zenith angle
        cch_eff : ndarray
            Effective solar zenith angle

        """
        xlt = np.mod((self._UT + glon / 15.0 + 24.0), 24.0)

        cchi = np.sin(np.deg2rad(glat)) * self._sdelta - np.cos(
            np.deg2rad(glat)
        ) * self._cdelta * np.cos(np.pi * xlt / 12.0)

        chi = np.rad2deg(np.arctan2(np.sqrt(1.0 - cchi * cchi), cchi))

        return chi, cchi

    def chi_eff(self, chi):
        chi0 = 86.23292796211615

        # NeQuick 2 and G pg 71
        return djoin(
            90.0
            - 0.24
            * np.exp(
                20.0
                - 0.2
                * chi),
            chi,
            12.0,
            chi
            - chi0)

    ##########################################################################

    def _calcNe_NeQuick(
        self,
        glat,
        glon,
        alt,
        NmF2,
        hmF2,
        B2top,
        B2bot,
        sNmF1,
        hmF1,
        B1top,
        B1bot,
        sNmE,
        hmE,
        Betop,
        Bebot,
        Nmpt,
        Hpt,
        Nmpl,
        Hpl,
        **kwargs,
    ):
        return Ne_NeQuick(
            glat,
            glon,
            alt,
            NmF2,
            hmF2,
            B2top,
            B2bot,
            sNmF1,
            hmF1,
            B1top,
            B1bot,
            sNmE,
            hmE,
            Betop,
            Bebot,
            Nmpt,
            Hpt,
            Nmpl,
            Hpl,
        )

    def _calcNe_AIDA(
        self,
        glat,
        glon,
        alt,
        NmF2,
        hmF2,
        B2top,
        B2bot,
        NmF1,
        hmF1,
        B1top,
        B1bot,
        NmE,
        hmE,
        Betop,
        Bebot,
        Nmpt,
        Hpt,
        Nmpl,
        Hpl,
        **kwargs,
    ):
        chi, cchi = self.solzen(glat, glon)

        return Ne_AIDA(
            glat,
            glon,
            alt,
            NmF2,
            hmF2,
            B2top,
            B2bot,
            NmF1,
            hmF1,
            B1top,
            B1bot,
            NmE,
            hmE,
            Betop,
            Bebot,
            Nmpt,
            Hpt,
            Nmpl,
            Hpl,
            chi,
        )

    ###########################################################################

    def Config(self):
        """

        Returns
        -------
        dictionary containing the configuration

        """
        Exclude = set(("parameters", "velocity"))
        Config = dict(
            zip(
                self.CharNames,
                (
                    {
                        k: getattr(getattr(self, Char), k)
                        for k in dir(getattr(self, Char))
                        if k[0] != "_" and k not in Exclude
                    }
                    for Char in self.CharNames
                ),
            )
        )

        return Config

    def _IRI_time(self, lon: float):
        time = epoch2dt(self.Time)
        hour = np.mod((lon / 15 + time.hour + time.minute / 60), 24.0)

        doy = (dt.datetime(time.year, time.month, time.day)
               - dt.datetime(time.year, 1, 1)).days + 1
        return hour, doy


###############################################################################


def djoin(f1, f2, alpha, x):
    ee = np.exp(alpha * x)

    return (f1 * ee + f2) / (ee + 1.0)<|MERGE_RESOLUTION|>--- conflicted
+++ resolved
@@ -693,15 +693,10 @@
                 }
             elif "hm" in Char:
                 Output[Char] = np.fmax(Output[Char], 0.0)
-<<<<<<< HEAD
-                CharAttributes = {"units": "km", "description":
-                                  f"altitude of the {Char[2:]} layer peak density"}
-=======
                 CharAttributes = {
                     "units": "km",
                     "description": f"altitude of the {Char[2:]} layer peak density",
                 }
->>>>>>> 9bd44f97
             elif "B" == Char[0] and len(Char) > 2:
                 Output[Char] = np.fmax(Output[Char], 1.0)
 
@@ -1575,13 +1570,9 @@
             ri = use_i
             if N is not None and ri.size != N:
                 raise ValueError(
-<<<<<<< HEAD
-                    f" requested size {N} and provided index of size {ri.size} do not match")
-=======
                     f" requested size {N} and provided index of size"
                     f" {ri.size} do not match"
                 )
->>>>>>> 9bd44f97
 
         W = (1.0 / N) * np.ones(N)
         ModelState.Filter["Weight"] = W
