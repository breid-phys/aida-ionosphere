#!/usr/bin/env python3
# -*- coding: utf-8 -*-
"""
Created on Wed Mar 30 13:51:32 2022

@author: breid
"""
from __future__ import annotations

import copy
import datetime as dt
import os
from pathlib import Path
import h5py
import numpy as np
import xarray
from scipy.integrate import cumulative_trapezoid
import datetime

from .time import dt2epoch, epoch2dt, epoch2npdt, npdt2epoch, dt2npdt
from .ne import Ne_AIDA, Ne_NeQuick, Ne_IRI, Ne_IRI_stec, sph_harmonics
from .iri import newton_hmF1, NmE_min
from .logger import AIDAlogger
from .parameter import Parameter
from .modip import Modip
from .exceptions import ConfigurationMismatch
from .api import downloadOutput

logger = AIDAlogger(__name__)


###########################################################################


class AIDAState(object):
    """
    Object to store and interact with the state of the assimilation

    This includes handling the specific configuration of the various profile
    parameters, e.g. NmF2, hmF2, etc.
        See class Parameter

    Contains methods for saving and loading the State to HDF5 files, or
    populating the State from NeQuick
        readFile(inputFile)
        saveFile(outputFile)
        fromNeQuick(*)

    Allows calculation of parameters and densities for given coordinates
        calcValue(lat, lon)
        calcNe(lat, lon, alt)

    Attributes
    ==========
    Time:numeric
        The time (UNIX Epoch) described by the State
        For assimilated outputs, this time corresponds to the centre of the
        assimilation window

    Version:string
        Version information of the file. Not currently used.

    Metadata:dictionary
        Dictionary containing information about how the file was created
        e.g. State.Metadata = {"NeQuickFlux":99.0, "NeQuickVersion":"G"}
        This should only contain data which can be directly written

    Filter:dictionary
        Dictionary containing information relevant to the particle filter
        e.g. State.Filter.Weight gives the weight of each particle
        This should be empty if not produced by the assimilation, and can be
        missing from valid files with a single 'particle' e.g. NeQuick outputs

    **Parameters:Parameter class
        Each profile parameter in NeQuick is described with an instance of the
        Parameter class (included in this file)
        Each of these parameters is individually configureable, and will appear
        as an attribute of this class

        See State.__init__() for details on how to configure the Parameters

    """

    # Parameter names NeQuick uses
    NeQuickCharNames = [
        "NmF2",
        "hmF2",
        "B2top",
        "B2bot",
        "sNmF1",
        "hmF1",
        "B1top",
        "B1bot",
        "sNmE",
        "hmE",
        "Bebot",
        "Betop",
        "Nmpl",
        "Hpl",
        "Nmpt",
        "Hpt",
    ]

    # AIDA Char names
    AIDACharNames = [
        "NmF2",
        "hmF2",
        "B2top",
        "B2bot",
        "NmF1",
        "hmF1",
        "B1top",
        "B1bot",
        "NmE",
        "hmE",
        "Bebot",
        "Betop",
        "Nmpl",
        "Hpl",
        "Nmpt",
        "Hpt",
    ]

    # IRI Char names
    IRICharNames = [
        "NmF2",
        "hmF2",
        "B2top",
        "B0",
        "B1",
        "NmF1",
        "PF1",
        "NmE",
        "hmE",
        "NmD",
        "Nmpl",
        "Hpl",
        "Nmpt",
        "Hpt",
    ]

    npsmNames = ["Nmpl", "Hpl", "Nmpt", "Hpt"]

    IRIfluxNames = ["NPSMFlux", "F107", "F107_81", "F107_365", "IG12", "Rz12"]

    NeQuickfluxNames = [
        "NeQuickFlux",
        "NPSMFlux",
    ]

    def __init__(
        self,
        Config=None,
        ModipFile=None,
        Parameterization="NeQuick",
        strict_config=False,
    ):
        """
        Setup the State object

        Inputs (Optional)
        =================

        Config:dictionary
            By default, dasp.Parameter uses the following default values:
                ptype = 'static'  - not actively involved in the assimilation
                scale = 'abs'     - absolute scaling (i.e. not logarithmic)
                numParticles = 1  - one particle
                order = 18        - 18 orders of spherical harmonics
                coords='modip'    - modip coordinates (modip/lon)

            Each parameter is individually configurable by passing a dictionary
            with the following format:

            Config = {ParameterName0:{attr0:value0, attr1:value1, ...}\
                      ParameterName1:{attr0:value0, attr1:value1, ...}\
                          ... \
                      ParameterNameN: {attr0:value0, attr1:value1, ...}}

            This does not have to be a complete list, only specify the values
            that need to be changed from the default.

            e.g.
            Config = {'NmF2':{'scale':'log'}, 'hmF2:{'order':12}}
            This input would produce a State where NmF2 is stored as log(NmF2),
            and where hmF2 is stored at a lower resolution

            See dasp.Parameter class for more information on configuration

        ModipFile:string (path):default 'data_hires.h5'

            Specify custom modip file.

            See dasp.Modip class for more information

        Parameterization:

            which parameterization scheme to use (NeQuick or AIDA)

        strict_config:

            If false, when reading a file, the configuration of the file will overwrite the state
            i.e. if the input config says hmF2 has 8 orders, but the file has 10, the state has 10
            If True, any mismatch will raise an ConfigurationMismatch exception

        """
        self._strict_config = strict_config
        self._Time = 0.0  # set inner value to avoid Modip calculation
        self.Version = "0.0"
        self.Metadata = {"Modip": "IGRF"}
        self.Filter = {}

        # set use_IGRF to False for now to save CPU
        self.Modip = Modip(ModipFile, use_IGRF=False)

        self.Parameterization = Parameterization

        if Config is None:
            Config = {}

        for Char in self.CharNames:
            if Char in Config.keys():
                temp_p = Parameter(name=Char, **Config[Char])
            elif Char.lower() in Config.keys():
                temp_p = Parameter(name=Char, **Config[Char.lower()])
            else:
                logger.debug(f" model: {Char} not set in model config")
                temp_p = Parameter(name=Char)

            setattr(self, Char, temp_p)

        return

    def __str__(self) -> str:
        return self.__repr__()

    def __repr__(self) -> str:
        out = ""
        for attr in self.__dict__:
            if attr[0] == "_":
                continue
            out += f"{attr}: {getattr(self, attr)}\n"
        return out

    ###########################################################################

    @property
    def Parameterization(self):
        return self._Parameterization

    @Parameterization.setter
    def Parameterization(self, value):
        if not hasattr(value, "lower"):
            raise TypeError("Parameterization must be str")
        elif (
            self._strict_config
            and hasattr(self, "_Parameterization")
            and value.lower() != self._Parameterization.lower()
        ):
            raise ConfigurationMismatch(
                " state parameterization does not match input file"
            )
        elif value.lower() == "nequick":
            self._Parameterization = "NeQuick"
            self.CharNames = AIDAState.NeQuickCharNames
            self.fluxNames = AIDAState.NeQuickfluxNames
        elif value.lower() == "aida":
            self._Parameterization = "AIDA"
            self.CharNames = AIDAState.AIDACharNames
            self.fluxNames = AIDAState.NeQuickfluxNames
        elif value.lower() == "iri":
            self._Parameterization = "IRI"
            self.CharNames = AIDAState.IRICharNames
            self.fluxNames = AIDAState.IRIfluxNames
        else:
            raise ValueError(f"Invalid parameterization {value}")

        logger.debug(f" setting charlist to {self.CharNames}")

    ###########################################################################

    @property
    def Time(self):
        return self._Time

    @Time.setter
    def Time(self, value):
        if isinstance(value, np.datetime64):
            self._Time = npdt2epoch(value)
        elif isinstance(value, dt.datetime):
            self._Time = dt2epoch(value)
        elif isinstance(value, (float, int)):
            self._Time = float(value)
        else:
            raise TypeError("Invalid type for State.Time: {type(value)}")

        time = epoch2dt(self._Time)
        # set up modip
        if "Modip" in self.Metadata and self.Metadata['Modip'] == "IGRF":
            # check if we need to update modip
            if dt.datetime(time.year, time.month, time.day) != self.Modip.time:
                self.Modip = Modip(None, use_IGRF=True, igrf_time=time)

        UT = time.hour + time.minute / 60.0

        doy = time.month * 30.5 - 15.0

        t = doy + (18.0 - UT) / 24.0
        amrad = np.deg2rad(0.9856 * t - 3.289)
        aLrad = amrad + np.deg2rad(
            1.916 * np.sin(amrad) + 0.020 * np.sin(2.0 * amrad) + 282.634
        )

        self._sdelta = 0.39782 * np.sin(aLrad)
        self._cdelta = np.sqrt(1.0 - self._sdelta * self._sdelta)
        self._UT = UT

    ###########################################################################

    def readFile(self, inputFile: str | Path) -> None:
        """

        Reads HDF5 file

        """
        # Open HDF file
        inputFile = Path(inputFile)

        if not inputFile.exists():
            raise (FileNotFoundError(
                f" Input file {inputFile.expanduser()} not found"))
            return

        with h5py.File(inputFile, "r") as openFile:
            self.Time = openFile["Time"][()]
            self.Version = openFile["Version"][()]
            if isinstance(self.Version, bytes):
                self.Version = self.Version.decode("utf8")

            self.Metadata = {}

            if "Parameterization" in openFile:
                Parameterization = openFile["Parameterization"][()]
                if isinstance(Parameterization, bytes):
                    Parameterization = Parameterization.decode("utf8")
                self.Parameterization = Parameterization
            else:
                logger.debug("No parameterization metadata, assuming NeQuick")
                self.Parameterization = "NeQuick"

            for key in openFile["Metadata"].keys():
                mdata = openFile["Metadata/" + key][()]
                if isinstance(mdata, bytes):
                    mdata = mdata.decode("utf8")
                self.Metadata[key] = mdata

            for Char in self.CharNames:
                args = {"ptype": "constant", "parameters": 0.0}

                if "Parameters/" + Char not in openFile:
                    if self._strict_config:
                        raise ValueError(
                            f" parameter {Char} missing from input file.")
                    else:
                        logger.error(
                            f" parameter {Char} missing from input file.")

                for attr in [key for key in dir(Parameter()) if key[0] != "_"]:
                    if f"Parameters/{Char}/{attr}" in openFile:
                        args[attr] = openFile[f"Parameters/{Char}/{attr}"][()]
                        if isinstance(args[attr], bytes):
                            args[attr] = args[attr].decode("utf8")

                temp_p = Parameter(**args)

                if self._strict_config:
                    P = getattr(self, Char)

                    for atr in [
                        "name",
                        "numParticles",
                        "order",
                        "ptype",
                        "scale",
                        "coords",
                    ]:
                        atr_1 = getattr(P, atr)
                        atr_2 = getattr(temp_p, atr)
                        if atr_1 != atr_2:
                            raise ConfigurationMismatch(
                                f" parameter {Char} has mismatched {atr}: "
                                f" expected {atr_1}, received {atr_2}"
                            )

                setattr(self, Char, temp_p)

            # set up filter
            N = self.maxParticles()
            self.Filter = {}
            self.Filter["Weight"] = np.ones(N) / N

            if "Filter" in openFile:
                for key in openFile["Filter"].keys():
                    fdata = openFile["Filter/" + key][()]
                    if isinstance(fdata, bytes):
                        fdata = fdata.decode("utf8")
                    self.Filter[key] = fdata

            # set up modip
            if "Modip" not in self.Metadata:
                # old files used static modip
                self.Modip = Modip(None, use_IGRF=False)
                self.Metadata['Modip'] = self.Modip.file
            else:
                # check if we need to update modip
                new_time = epoch2dt(self.Time)
                if dt.datetime(
                        new_time.year,
                        new_time.month,
                        new_time.day) != self.Modip.time:
                    self.Modip = Modip(None, use_IGRF=True, igrf_time=new_time)
                    self.Metadata['Modip'] = "IGRF"

        return

    ###########################################################################

    def saveFile(self, outputFile: str | Path, is_output: bool = False):
        """

        Saves state to HDF5 file

        """

        outputFile = Path(outputFile)

        if outputFile.exists():
            os.remove(outputFile.expanduser())

        with h5py.File(outputFile, "w") as dataFile:
            # time and version
            tmp_data = dataFile.create_dataset("Time", data=self.Time)
            tmp_data = dataFile.create_dataset("Version", data=self.Version)
            tmp_data = dataFile.create_dataset(
                "Parameterization", data=self.Parameterization
            )

            # metadata
            metaGroup = dataFile.create_group("Metadata")

            for key in self.Metadata.keys():
                if isinstance(self.Metadata[key], list):
                    tmp_data = metaGroup.create_dataset(
                        key, data=str(self.Metadata[key])
                    )
                else:
                    tmp_data = metaGroup.create_dataset(
                        key, data=self.Metadata[key])

            # filter info, if exists
            if bool(self.Filter):
                filterGroup = dataFile.create_group("Filter")

                for key in self.Filter.keys():
                    tmp_data = filterGroup.create_dataset(
                        key, data=self.Filter[key])

            # parameters
            paramGroup = dataFile.create_group("Parameters")

            for Char in self.CharNames:
                charGroup = paramGroup.create_group(Char)

                dP = getattr(self, Char)

                for tAttr in dir(dP):
                    if tAttr.startswith("_"):
                        continue

                    tmp_data = getattr(dP, tAttr)
                    if tmp_data is None:
                        continue

                    if (is_output
                            and (tAttr in (dP._statesized + dP._bkgsized))
                            and (tAttr not in dP._output)):
                        # only save necessary fields for output files
                        continue

                    if tAttr in dP._statesized + dP._bkgsized:
                        tmp_data = charGroup.create_dataset(
                            tAttr,
                            data=tmp_data,
                            shuffle=True,
                            fletcher32=True,
                            compression="gzip",
                            compression_opts=1,
                        )
                    else:
                        tmp_data = charGroup.create_dataset(
                            tAttr, data=tmp_data)

        return

    ###########################################################################
    def background(self) -> AIDAState:
        """
        returns the background of an AIDAState object

        Returns
        -------
        Background:State

        """

        allCharsHaveBkg = True
        Background = copy.deepcopy(self)
        for Char in Background.CharNames:
            P = getattr(Background, Char)
            P.numParticles = 1
            if P.ptype == "active":
                P.ptype = "static"
            if P.bkgparameters is not None and not np.all(
                    np.isnan(P.bkgparameters)):
                P.parameters = P.bkgparameters
            else:
                allCharsHaveBkg = False
            setattr(Background, Char, P)

        if not allCharsHaveBkg:
            raise ValueError(" missing background parameters.")

        return Background

    ###########################################################################

    def fromAPI(
            self,
            time: datetime.datetime | np.datetime64 | str,
            model: str,
            latency: str,
            APIconfig: Path | dict = None,
            forecast: int | np.datetime64 = 0) -> None:
        """
        fromAPI() uses the AIDA API to download an output file, and populate the state object.

        Parameters
        ----------
        time : datetime.datetime | np.datetime64 | str
            The desired time to model. Will automatically be rounded down to the nearest 5 minutes.
            Can be given the keyword 'latest' to download the latest output for the specified model.
        model : str
            Model whose output is desired. Valid options are:
           'AIDA', the data assimilation model based on Nequick
           'TOMIRIS', the data assimilation model based on the IRI
        latency : str
            Which model latency to download. Valid options are:
            'ultra', the real-time output
            'rapid', the near-real-time output
            'daily', the final product (AIDA only)
        APIconfig : Path | dict, optional
            path to the API config file to use, by default None
        forecast : int | np.datetime64, optional
            forecast length time in minutes, by default 0
            Only 30, 90, 180, and 360 minutes are supported.

        Returns
        -------
        None
            This function populates the State object, and has no return value.

        Raises
        ------
        ValueError
            A ValueError is returned if any unsupported keywords are provided.        
        """

        if isinstance(time, datetime.datetime):
            time = dt2npdt(time)

        if not isinstance(time, str):
            # round to nearest 5 mins
            epoch = npdt2epoch(time)
            epoch = np.round(epoch / (5 * 60)) * (5 * 60)
            time = epoch2npdt(epoch)

        filename = downloadOutput(
            APIconfig,
            time=time,
            latency=latency,
            model=model,
            forecast=forecast)

        return self.readFile(filename)

    ###########################################################################

    def calc(
        self,
        lat,
        lon,
        alt=None,
        grid="1D",
        particleIndex=None,
        as_dict=False,
        collapse_particles=False,
        MUF3000=False,
        TEC=False,
        Weight=True,
    ):
        """

        function to return full output of the model in xarray.Dataset format
        If no alt is given, electron density will not be calculated

        for grid='3D': (3D Regular Grid Mode)
            lat, lon, alt should be 1D vectors, to be broadcast together
            output model parameters (e.g. NmF2) are (nparticle, nlat, nlon)
            output Ne is (nparticle, nlat, nlon, nalt)

        for grid='2D': (Profile Mode / Irregular Lat/Lon Grid)
            lat and lon must have the same shape (nx, [ny,]), either 1D or 2D
            output model parameters (e.g. NmF2) are (nparticle, nx, [ny,])
            output Ne is (nparticle, nx, [ny,], nalt)

        for grid='1D': (Satellite / Line / Irregular Mesh / Point Cloud)
            lat, lon, alt, must have the same shape (nx, [ny, nz,]), up to 3D
            output model parameters (e.g. NmF2) are (nparticle, nx, [ny, nz,])
            output Ne is (nparticle, nx, [ny, nz,])

        Parameters
        ----------
        lat:np.array
            DESCRIPTION.
        lon:np.array
            DESCRIPTION.
        alt:np.array, optional
            DESCRIPTION.
        grid:str, optional
            DESCRIPTION. The default is '1D'.
        particleIndex:np.array, optional
            DESCRIPTION. The default is None.
        as_dict:boolean, optional
            DESCRIPTION. The default is Falses.
            If True, output is in dict form rather than xarray.Dataset
        collapse_particles:boolean, optional
            DESCRIPTION. The default is Falses.
            If True, squeezes output along 'particle' dimension
            If more than one particle, this option is ignored

        Returns
        -------
        Output:xarray.Dataset
            DESCRIPTION.

        If using xarray output, output is easiest to use in '3D' mode:

        <xarray.Dataset>
        Dimensions:  (glat: [nlat], glon: [nlon], alt: [nalt],
                      particle: [nparticles])
        Coordinates:
          * glat     (glat) float64
          * glon     (glon) float64
          * alt      (alt) float64

        for other grids, the glat, glon, (and alt for 1D) will be indexed by
        dimensions labelled "x", "y", and "z", as needed:

        e.g. grid="1D", glat/glon/alt have size (nx, ny, nz)
        <xarray.Dataset>
        Dimensions:  (x: [nx], y: [ny], z: [nz], particle: 3)
        Coordinates:
            glat     (x, y, z) float64
            glon     (x, y, z) float64
            alt      (x, y, z) float64

        If as_dict == True, output is just in a python dict object

        """
        oldsettings = np.geterr()
        np.seterr(over="ignore", invalid="ignore")

        lat = np.atleast_1d(np.array(lat, dtype=float))
        lon = np.atleast_1d(np.array(lon, dtype=float))
        alt = np.atleast_1d(np.array(alt, dtype=float))

        maxParticles = self.maxParticles()

        Values, Size = self._calc(
            lat, lon, alt, grid, particleIndex, TEC, MUF3000)

        coords = Values.pop("coords")

        ValueSize = {}
        for key in Values:
            if Size["2DShape"] == Values[key].shape:
                ValueSize[key] = Size["2D"]
            elif Size["2DShape"][1:] == Values[key].shape:
                ValueSize[key] = Size["2D"][1:]
            elif Size["3DShape"] == Values[key].shape:
                ValueSize[key] = Size["3D"]
            elif Size["3DShape"][1:] == Values[key].shape:
                ValueSize[key] = Size["3D"][1:]
            else:
                raise ValueError(
                    f"Unexpected parameter shape {key} {Values[key].shape}"
                    f" allowed sizes: {Size}"
                )

        Output = xarray.Dataset(
            coords=coords,
            data_vars={
                key: (
                    ValueSize[key],
                    Values[key]) for key in ValueSize},
        )

        for Char in Output:

            if Char in ["sNmF1", "sNmE"]:
                continue
            elif "Nmpl" in Char:
                Output[Char] = 1e11 * Output[Char]
                CharAttributes = {
                    "units": "m-3",
                    "description": "lower plasmaphere peak density",
                }
            elif "Nmpt" in Char:
                Output[Char] = 1e11 * Output[Char]
                CharAttributes = {
                    "units": "m-3",
                    "description": "upper plasmasphere peak density",
                }
            elif "Hpl" in Char:
                Output[Char] = Output[Char]
                CharAttributes = {
                    "units": "km",
                    "description": "lower plasmaphere scale thickness",
                }
            elif "Hpt" in Char:
                Output[Char] = Output[Char]
                CharAttributes = {
                    "units": "km",
                    "description": "upper plasmasphere scale thickness",
                }
            elif "Nm" in Char:
                Output[Char] = Output[Char]
                CharAttributes = {
                    "units": "m-3",
                    "description": f"peak density of the {Char[2:]} layer",
                }
            elif "fo" in Char:
                CharAttributes = {
                    "units": "MHz",
                    "description": f"critical frequency of the {Char[2:]} layer",
                }
            elif "hm" in Char:
                Output[Char] = np.fmax(Output[Char], 0.0)
                CharAttributes = {
                    "units": "km",
                    "description": f"altitude of the {Char[2:]} layer peak density",
                }
            elif "B" == Char[0] and len(Char) > 2:
                Output[Char] = np.fmax(Output[Char], 1.0)

                if Char[1] == "e":
                    Layer = "E"
                else:
                    Layer = f"F{Char[1]}"

                CharAttributes = {
                    "units": "km",
                    "description": "thickness of the "
                    f"{Char[-3:]} of the {Layer} layer",
                }
            elif "iB" == Char[:2]:
                Output[Char[1:]] = np.fmax(1.0 / Output[Char], 1.0)

                if Char[2] == "e":
                    Layer = "E"
                else:
                    Layer = f"F{Char[2]}"

                CharAttributes = {
                    "units": "km",
                    "description": "thickness of the "
                    f"{Char[-4:]} of the {Layer} layer",
                }

            Output[Char].attrs = CharAttributes

        Output["glat"].attrs = {
            "units": "degrees N",
            "description": "geodetic latitude",
        }
        Output["glon"].attrs = {
            "units": "degrees E",
            "description": "geodetic longitude",
        }

        if "alt" in Output.coords:
            Output["alt"].attrs = {
                "units": "km", "description": "geodetic altitude"}

        if "Ne" in Output:
            Output["Ne"].attrs = {
                "units": "m-3",
                "description": "electron density"}

        if "TEC" in Output:
            Output["TEC"].attrs = {
                "units": "TECU",
                "description": "Total Electron Content to 20 000 km",
            }
            Output["h_shell"].attrs = {
                "units": "km",
                "description": "ionospheric shell height",
            }

        if "MUF3000" in Output:
            Output["MUF3000"].attrs = {
                "units": "MHz",
                "description": "maximum useable frequency "
                "of the F2 layer for 3000 km circuit",
            }

        Output.attrs["Epoch"] = self.Time
        Output.attrs["Time"] = epoch2npdt(self.Time).astype(str)
        Output.attrs["Version"] = self.Version
        Output.attrs["Grid"] = grid

        for meta in self.Metadata:
            Output.attrs[meta] = self.Metadata[meta]

        if "Weight" in self.Filter and Weight:
            if particleIndex is not None:
                Output["Weight"] = (
                    ("particle",),
                    np.atleast_1d(self.Filter["Weight"][particleIndex]),
                )
            elif particleIndex is None and maxParticles == 1:
                # some output files do not have correct weights
                Output["Weight"] = (("particle",), np.atleast_1d(1.0))
            else:
                Output["Weight"] = (
                    ("particle",), np.atleast_1d(
                        self.Filter["Weight"]))

            Output["Weight"].attrs = {
                "units": "", "description": "unnormalized weight"}

        Output = Output.transpose(*Size["3D"], missing_dims="ignore").drop_vars(
            ["sNmF1", "sNmE"], errors="ignore"
        )

        if collapse_particles and (
            maxParticles == 1 or len(
                Output["particle"]) == 1):
            Output = Output.squeeze(dim="particle")

        if as_dict:
            XOutput = Output.copy(deep=True)
            Output = dict()
            for key in XOutput.keys():
                Output[key] = XOutput[key].data

            for key in XOutput.coords.keys():
                Output[key] = XOutput.coords[key].data

            for key in XOutput.attrs.keys():
                Output[key] = XOutput.attrs[key]

        np.seterr(**oldsettings)
        return Output

    ###########################################################################
    def _calc(
        self,
        lat,
        lon,
        alt=None,
        grid="1D",
        particleIndex=None,
        TEC=False,
        MUF3000=False,
    ):
        lat = np.atleast_1d(np.array(lat, dtype=float))
        lon = np.atleast_1d(np.array(lon, dtype=float))
        alt = np.atleast_1d(np.array(alt, dtype=float))

        maxParticles = self.maxParticles()

        if particleIndex is not None:
            particleIndex = np.array(particleIndex, dtype=int, ndmin=1)
            if np.any(particleIndex >= maxParticles):
                raise (IndexError(" particle index out of range."))
            maxParticles = len(particleIndex)

        Output = {}
        if grid == "1D" and np.all(np.isnan(alt)):
            if lon.shape != lat.shape:
                raise (
                    ValueError(
                        f"***{grid} grid: lat and lon must be same shape*"))

            glat = lat
            glon = lon

            crd = ["x", "y", "z"][0: np.ndim(glat)]

            Output["coords"] = {"glat": (crd, glat), "glon": (crd, glon)}

            Size = {
                "3D": ("particle",) + tuple(crd),
                "2D": ("particle",) + tuple(crd),
                "3DShape": (maxParticles,) + glat.shape,
                "2DShape": (maxParticles,) + glat.shape,
            }

        elif grid == "1D":
            if (
                alt.shape != lat.shape
                or alt.shape != lon.shape
                or lat.shape != lon.shape
            ):
                raise (
                    ValueError(
                        f"***{grid} grid: lat, lon, and alt must be same shape*"))

            glat = lat
            glon = lon

            crd = ["x", "y", "z"][0: np.ndim(glat)]

            Output["coords"] = {
                "glat": (crd, glat),
                "glon": (crd, glon),
                "alt": (crd, alt),
            }

            Size = {
                "3D": ("particle",) + tuple(crd),
                "2D": ("particle",) + tuple(crd),
                "3DShape": (maxParticles,) + glat.shape,
                "2DShape": (maxParticles,) + glat.shape,
            }

        if grid == "2D":
            if lat.shape != lon.shape:
                raise (
                    ValueError(
                        f"{grid} grid:"
                        " lat and lon must be same shape"))
            glat = lat
            glon = lon

            crd = ["x", "y"][0: np.ndim(glat)]

            Output["coords"] = {
                "glat": (
                    crd, glat), "glon": (
                    crd, glon), "alt": alt}

            Size = {
                "3D": ("particle",) + tuple(crd) + ("alt",),
                "2D": ("particle",) + tuple(crd),
                "3DShape": (maxParticles,) + glat.shape + (alt.size,),
                "2DShape": (maxParticles,) + glat.shape,
            }

        if grid == "3D":
            if np.ndim(lat) > 1 or np.ndim(lon) > 1 or np.ndim(alt) > 1:
                raise (
                    ValueError(
                        f"{grid} grid:"
                        " lat, lon, and alt must be 1D"))
            glat, glon = np.meshgrid(lat, lon)

            Output["coords"] = {"glat": lat, "glon": lon, "alt": alt}

            Size = {
                "3D": ("particle", "glon", "glat", "alt"),
                "2D": ("particle", "glon", "glat"),
                "3DShape": (
                    maxParticles,
                    lon.size,
                    lat.size,
                    alt.size,
                ),
                "2DShape": (maxParticles, lon.size, lat.size),
            }

        for Char, Data in self._calcValueIterator(
            glat.ravel(), glon.ravel(), particleIndex=particleIndex
        ):
            Output[Char] = Data

        if not np.all(np.isnan(alt)):

            if grid == "1D":
                talt = np.reshape(alt, (1, alt.size))
                tOutput = {
                    Char: np.atleast_2d(
                        Output[Char]) for Char in self.CharNames}
                tglat = np.atleast_2d(glat.ravel())
                tglon = np.atleast_2d(glon.ravel())
            else:
                talt = np.reshape(alt, (1, 1, alt.size))
                tOutput = {
                    Char: np.atleast_3d(
                        Output[Char]) for Char in self.CharNames}
                tglat = np.atleast_3d(glat.ravel())
                tglon = np.atleast_3d(glon.ravel())

            Output["Ne"] = np.reshape(
                self._calcNe(
                    glat=tglat,
                    glon=tglon,
                    alt=talt,
                    **tOutput,
                ),
                Size["3DShape"],
            )

        if TEC:
            tecAlt = np.hstack(
                (
                    np.arange(70.0, 650.0, 5.0),
                    np.arange(650.0, 2000.0, 25.0),
                    np.arange(2000.0, 20000.0, 200.0),
                )
            )
            tecAlt = np.reshape(tecAlt, (1, 1, tecAlt.size))
            tOutput = {
                Char: np.atleast_3d(
                    Output[Char]) for Char in self.CharNames}
            tglat = np.atleast_3d(glat.ravel())
            tglon = np.atleast_3d(glon.ravel())

            # tecAlt = xarray.DataArray(tecAlt, coords={"alt": tecAlt})
            M = self._calcNe(glat=tglat, glon=tglon, alt=tecAlt, **tOutput)
            cTEC = cumulative_trapezoid(M, x=tecAlt)
            Output["TEC"] = np.reshape(
                cTEC[..., -1] * 1e3 / 1e16, Size["2DShape"]
            )
            Output['h_shell'] = np.reshape(tecAlt.ravel()[np.argmin(
                np.abs(cTEC / np.atleast_3d(cTEC[..., -1]) - 0.5), axis=2)], Size["2DShape"])

        for Char in self.CharNames:
            Param = getattr(self, Char)
            if Param.ptype == "active":
                Output[Char] = np.reshape(Output[Char], Size["2DShape"])
            else:
                Output[Char] = np.reshape(Output[Char], Size["2DShape"][1:])

        if self.Parameterization == "IRI":
            Output["hmF1"] = newton_hmF1(
                Output["NmF2"],
                Output["hmF2"],
                Output["B0"],
                Output["B1"],
                Output["NmF1"],
                Output["NmE"],
                Output["hmE"],
            )
            NmF1 = Output["NmF1"] * 1e11
            NmE = np.fmax(Output["NmE"] * 1e11, NmE_min())
        else:
            # calculated separately so that bottomside effects can occur
            # (B2bot)
            NmF1 = self._calcNe(
                glat=glat,
                glon=glon,
                alt=Output["hmF1"],
                **Output)
            NmE = self._calcNe(
                glat=glat,
                glon=glon,
                alt=Output["hmE"],
                **Output)

        if self.Parameterization == "NeQuick":
            mask_NmF1 = Output["sNmF1"]
            mask_NmE = np.ones_like(Output["sNmE"])
        elif self.Parameterization == "AIDA":
            mask_NmF1 = np.ones_like(Output["NmF1"])
            mask_NmE = np.ones_like(Output["NmF1"])
        elif self.Parameterization == "IRI":
            # only used for NmF1 masking
            mask_NmF1 = Output["PF1"] - 0.3  # more accurate to cut at 0.3
            mask_NmE = np.ones_like(Output["NmE"])

        chi, cchi = self.solzen(glat, glon)
        mask_NmF1 = np.where(chi < 90.0, mask_NmF1, 0.0)

        Output["NmF1"] = np.where(mask_NmF1 > 0.0, NmF1, np.nan)
        Output["hmF1"] = np.where(mask_NmF1 > 0.0, Output['hmF1'], np.nan)
        Output["NmE"] = np.where(mask_NmE > 0.0, NmE, np.nan)

        Output["foE"] = np.sqrt(Output["NmE"] / 0.124e11)

        Output["foF1"] = np.sqrt(Output["NmF1"] / 0.124e11)

        # only NmF2 needs to be rescaled
        Output["NmF2"] = 1e11 * Output["NmF2"]
        Output["NmF2"] = np.fmax(Output["NmF2"], 0.0)
        Output["foF2"] = np.sqrt(Output["NmF2"] / 0.124e11)

        if "NmD" in Output:
            Output["NmD"] = 1e11 * Output["NmD"]

        if MUF3000:
            # needs to treat NaN as +inf
            x = np.fmax(np.fmin(Output["foF2"] / Output["foE"], 1e6), 1.7)

            a = 1890 - 355 / (x - 1.4)
            b = (2.5 * x - 3) ** (-2.35) - 1.6
            MD = (Output["hmF2"] / a) ** (1.0 / b)

            Output["MUF3000"] = MD * Output["foF2"]

        return Output, Size

    ###########################################################################

    def calcNe(
            self,
            lat,
            lon,
            alt,
            grid="1D",
            particleIndex=None,
            stec: bool = False):
        """
        Calculates electron density for a given lat, lon, alt

        Output is always of the shape [NumParticles, :*]

        If possible, using grid = '2D' or '3D' is more efficient, as it can
        re-use parameters for every altitude with the same coordinates.

        Inputs
        ======

        lat(deg), lon(deg), alt(km)


        Inputs (Optional)
        =================

        grid:string
            '1D':lat, lon, alt must have the same size.
                Ne.shape() = [NumParticles, NumLat]

            '2D':lat, lon, must have the same size.
                Ne.shape() = [NumParticles, NumLat, NumAlt]

            '3D':lat, lon, alt can be any size
                Ne.shape() = [NumParticles, NumLat, NumLon, NumAlt]

        particleIndex:list
            Allows slicing the State, so only need to calculate the particles
            that we are interested in.
            By default, all particles are calculated

        """
        oldsettings = np.geterr()
        np.seterr(over="ignore", invalid="ignore")

        lat = np.array(lat, dtype=float)
        lon = np.array(lon, dtype=float)
        alt = np.array(alt, dtype=float)

        if grid == "1D":
            if (
                alt.shape != lat.shape
                or alt.shape != lon.shape
                or lat.shape != lon.shape
            ):
                raise (
                    ValueError(
                        f"***{grid} grid: lat, lon, and alt must be same shape*"))

            lat = lat.flatten()
            lon = lon.flatten()
            alt = alt.flatten()

        if grid == "2D":
            if lat.shape != lon.shape:
                raise (
                    ValueError(
                        f"***{grid} grid: lat and lon must be same shape***"))

        if grid == "3D":
            lat, lon = np.meshgrid(lat, lon)

        maxParticles = self.maxParticles()

        if particleIndex is not None:
            particleIndex = np.array(particleIndex, dtype=int, ndmin=1)
            if np.any(particleIndex >= maxParticles):
                raise (IndexError(" particle index out of range."))

        if grid == "1D":
            Chars = self._calcValueIterator(
                lat.ravel(), lon.ravel(), particleIndex=particleIndex
            )
            Ne = self._calcNe(
                glat=lat,
                glon=lon,
                alt=alt,
                **dict(Chars),
                stec=stec)

        else:
            alt = np.reshape(alt, (1, 1, alt.size))
            Chars = self._calcValueIterator(
                lat.ravel(),
                lon.ravel(),
                particleIndex=particleIndex,
                ufunc=np.atleast_3d,
            )
            Ne = self._calcNe(
                glat=np.atleast_3d(lat.ravel()),
                glon=np.atleast_3d(lon.ravel()),
                alt=alt,
                **dict(Chars),
                stec=stec,
            )
        if grid == "3D":  # reshape array to get 3d output
            Ne = np.reshape(
                Ne, (Ne.shape[0], lon.shape[1], lon.shape[0], Ne.shape[2]))

        np.seterr(**oldsettings)
        # rescale Ne
        return Ne

    def _calcNe(self, **kwargs):
        arg_is_xarray = [
            isinstance(
                kwargs[key],
                xarray.DataArray) for key in kwargs]

        if "stec" in kwargs and kwargs["stec"]:
            IRI_fun = Ne_IRI_stec
        else:
            IRI_fun = Ne_IRI

        # if any(arg_is_xarray) and not all(arg_is_xarray):
        #    raise NotImplementedError("mixed xarray/numpy inputs not supported")
        if any(arg_is_xarray):
            if self.Parameterization == "NeQuick":
                Ne = xarray.apply_ufunc(
                    Ne_NeQuick,
                    kwargs["glat"],
                    kwargs["glon"],
                    kwargs["alt"],
                    kwargs["NmF2"],
                    kwargs["hmF2"],
                    kwargs["B2top"],
                    kwargs["B2bot"],
                    kwargs["sNmF1"],
                    kwargs["hmF1"],
                    kwargs["B1top"],
                    kwargs["B1bot"],
                    kwargs["sNmE"],
                    kwargs["hmE"],
                    kwargs["Betop"],
                    kwargs["Bebot"],
                    kwargs["Nmpt"],
                    kwargs["Hpt"],
                    kwargs["Nmpl"],
                    kwargs["Hpl"],
                )
            elif self.Parameterization == "AIDA":
                chi, _ = self.solzen(kwargs["glat"], kwargs["glon"])
                Ne = xarray.apply_ufunc(
                    Ne_AIDA,
                    kwargs["glat"],
                    kwargs["glon"],
                    kwargs["alt"],
                    kwargs["NmF2"],
                    kwargs["hmF2"],
                    kwargs["B2top"],
                    kwargs["B2bot"],
                    kwargs["NmF1"],
                    kwargs["hmF1"],
                    kwargs["B1top"],
                    kwargs["B1bot"],
                    kwargs["NmE"],
                    kwargs["hmE"],
                    kwargs["Betop"],
                    kwargs["Bebot"],
                    kwargs["Nmpt"],
                    kwargs["Hpt"],
                    kwargs["Nmpl"],
                    kwargs["Hpl"],
                    chi,
                )
            elif self.Parameterization == "IRI":
                hour, doy = self._IRI_time(kwargs["glon"])
                if "modip" not in kwargs:
                    modip = self.Modip.interp(kwargs["glat"], kwargs["glon"])
                else:
                    modip = kwargs["modip"]

                Ne = xarray.apply_ufunc(
                    IRI_fun,
                    kwargs["glat"],
                    kwargs["glon"],
                    kwargs["alt"],
                    kwargs["NmF2"],
                    kwargs["hmF2"],
                    kwargs["B2top"],
                    kwargs["B0"],
                    kwargs["B1"],
                    kwargs["PF1"],
                    kwargs["NmF1"],
                    kwargs["NmE"],
                    kwargs["hmE"],
                    modip,
                    doy,
                    hour,
                    kwargs["NmD"],
                    kwargs["Nmpt"],
                    kwargs["Hpt"],
                    kwargs["Nmpl"],
                    kwargs["Hpl"],
                )
            else:
                raise NotImplementedError("not implemented")
        else:
            if self.Parameterization == "NeQuick":
                Ne = self._calcNe_NeQuick(**kwargs)
            elif self.Parameterization == "AIDA":
                Ne = self._calcNe_AIDA(**kwargs)
            elif self.Parameterization == "IRI":
                hour, doy = self._IRI_time(kwargs["glon"])
                if "modip" not in kwargs:
                    modip = self.Modip.interp(kwargs["glat"], kwargs["glon"])
                else:
                    modip = kwargs["modip"]
                Ne = IRI_fun(
                    kwargs["glat"],
                    kwargs["glon"],
                    kwargs["alt"],
                    kwargs["NmF2"],
                    kwargs["hmF2"],
                    kwargs["B2top"],
                    kwargs["B0"],
                    kwargs["B1"],
                    kwargs["PF1"],
                    kwargs["NmF1"],
                    kwargs["NmE"],
                    kwargs["hmE"],
                    modip,
                    doy,
                    hour,
                    kwargs["NmD"],
                    kwargs["Nmpt"],
                    kwargs["Hpt"],
                    kwargs["Nmpl"],
                    kwargs["Hpl"],
                )
            else:
                raise NotImplementedError("not implemented")

        return 1e11 * Ne

    ###########################################################################

    def calcValue(self, lat, lon, charList=None, particleIndex=None):
        """
        Calculates parameters for given lat, lon

        Output is a list of arrays corresponding to charList,
        each sized [NumParticles, NumLat]

        Inputs
        ======

        lat(deg), lon(deg)
            lat, lon must have the same size


        Inputs (Optional)
        =================

        charList:list (default is all)
            allows calculating specific parameters only

        particleIndex:list
            Allows slicing the State, so only need to calculate the particles
            that we are interested in.
            By default, all particles are calculated

        """

        lat = np.array(lat, dtype=float)
        lon = np.array(lon, dtype=float)

        if charList is None:
            charList = self.CharNames
        elif not isinstance(charList, list):
            charList = [charList]

        maxParticles = self.maxParticles()

        if particleIndex is not None:
            particleIndex = np.array(particleIndex, dtype=int, ndmin=1)
            if np.any(particleIndex >= maxParticles):
                raise (IndexError(" particle index out of range."))

        Basis = sph_harmonics(lat, lon, self.maxOrder())
        mdip = self.Modip.interp(lat, lon)
        MBasis = sph_harmonics(mdip, lon, self.maxOrder())

        return self._calcValueBasis(
            Basis, MBasis, charList=charList, particleIndex=particleIndex
        )

    ###########################################################################

    def _calcValueIterator(
        self, lat, lon, charList=None, particleIndex=None, ufunc=None
    ):
        if charList is None:
            charList = self.CharNames
        if ufunc is None:
            return zip(
                charList,
                self.calcValue(
                    lat,
                    lon,
                    charList,
                    particleIndex))
        else:
            return zip(
                charList,
                (ufunc(i) for i in self.calcValue(
                    lat,
                    lon,
                    charList,
                    particleIndex)),
            )

    def _calcValueBasisIterator(
            self,
            Basis,
            MBasis,
            charList=None,
            particleIndex=None):
        if charList is None:
            charList = self.CharNames
        return zip(
            charList,
            self._calcValueBasis(
                Basis,
                MBasis,
                charList,
                particleIndex))

    ###########################################################################

    def _calcValueBasis(
            self,
            Basis,
            MBasis,
            charList=None,
            particleIndex=None):
        """
        Calculates parameters for given basis set

        Output is a list of arrays corresponding to charList,
        each sized [NumParticles, NumLat]

        Inputs
        ======

        lat(deg), lon(deg)
            lat, lon must have the same size


        Inputs (Optional)
        =================

        charList:list (default is all)
            allows calculating specific parameters only

        particleIndex:list
            Allows slicing the State, so only need to calculate the particles
            that we are interested in.
            By default, all particles are calculated

        """

        if charList is None:
            charList = self.CharNames
        elif not isinstance(charList, list):
            charList = [charList]

        if particleIndex is not None:
            maxParticles = self.maxParticles()
            particleIndex = np.array(particleIndex, dtype=int, ndmin=1)
            if np.any(particleIndex >= maxParticles):
                raise (IndexError(" particle index out of range."))

        for Char in charList:
            P = getattr(self, Char)

            if P.coords == "geo":
                B = Basis[0: P.numDim, :]

            if P.coords == "modip":
                B = MBasis[0: P.numDim, :]

            if P.ptype == "constant":
                B = np.array(B[0, :], ndmin=2)
                B = np.ones_like(B)

            if particleIndex is None or not P.ptype == "active":
                if P.scale == "abs":
                    Value = P.parameters @ B
                elif P.scale == "log":
                    Value = np.exp(P.parameters @ B)
                else:
                    raise (
                        ValueError(f"Unrecognized parameter scale {P.scale}"))
            else:
                if P.scale == "abs":
                    Value = P.parameters[particleIndex, :] @ B
                elif P.scale == "log":
                    Value = np.exp(P.parameters[particleIndex, :] @ B)
                else:
                    raise (
                        ValueError(f"Unrecognized parameter scale {P.scale}"))

            if "snm" in P.name.lower():
                # sNmF1 and sNmE
                yield np.fmax(Value, 0.0)
            elif "nm" in P.name.lower():
                # NmF2, NmF1, NmE, Nmpl, Nmpt
                yield np.fmax(Value, 1e-3)
            elif "hm" in P.name.lower():
                # hmF2, hmF1, hmE
                yield np.fmax(Value, 1.0)
            elif "b" in P.name.lower():
                # b2, b1, be
                yield np.fmax(Value, 1.0)
            elif "hp" in P.name.lower():
                # Hpl, Hpt
                yield np.fmax(Value, 1.0)
            else:
                yield Value

    ###########################################################################

    def expectation(self):
        # Create single-particle output state
        ModelState = copy.deepcopy(self)

        W = ModelState.Filter["Weight"]
        W = np.atleast_2d(W / np.sum(W))

        ModelState.Filter["Weight"] = np.atleast_1d(1.0)

        for i, Char in enumerate(ModelState.CharNames):
            Param = getattr(ModelState, Char)

            if Param.ptype == "active":
                Param.numParticles = 1
                for attr in Param._statesized:
                    value = getattr(Param, attr)
                    if value is not None:
                        value = np.atleast_2d(np.sum(W * value.T, axis=1))
                        setattr(Param, attr, value)

        return ModelState

    ###########################################################################

    def resample(
        self, N: int = None, return_i: bool = False, use_i: np.array = None
    ) -> AIDAState:
        """
        resample performs optimal resampling of the state

        Parameters
        ----------
        N : int, optional
            desired final size of ensemble, by default stays the same (None)
        return_i : bool, optional
            if True, returns (State, i) where i is the resampling index, by default False
        use_i : dp.array, optional
            if provided, uses this index to resample instead of the model weights, by default None
        Returns
        -------
        AIDAState
            resampled AIDA State object
        """
        ModelState = copy.deepcopy(self)

        if N is None:
            N = ModelState.maxParticles()

        Version = self.Version

        logger.debug(f" {Version}: " "set up weights")
        if "Weight" in ModelState.Filter:
            W = ModelState.Filter["Weight"]
        else:
            W = np.ones(ModelState.maxParticles())

        if np.any(np.isnan(W)):
            logger.warning(
                f" {Version}: "
                "NaN detected in incoming model weights")
            W = np.ones(W.shape)
            W = W / np.sum(W)

        W = W / np.sum(W)

        if use_i is None:
            ri = np.sum(
                (
                    np.random.uniform(high=1.0 / (N + 1), size=1)
                    + np.linspace(0, 1, num=N + 1)
                )
                > np.atleast_2d(np.cumsum(W)).T,
                axis=0,
            )[:-1]
        else:
            ri = use_i
            if N is not None and ri.size != N:
                raise ValueError(
<<<<<<< HEAD
                    f" requested size {N} and "
                    f"provided index of size {ri.size} do not match")
=======
                    f" requested size {N} and provided index of size"
                    f" {ri.size} do not match"
                )
>>>>>>> 756020d6

        W = (1.0 / N) * np.ones(N)
        ModelState.Filter["Weight"] = W

        for Char in ModelState.CharNames:
            Param = getattr(ModelState, Char)

            if Param.ptype != "active":
                continue

            for attr in Param._statesized:
                value = getattr(Param, attr)
                if value is not None:
                    value = value[ri, :]
                    setattr(Param, attr, value)

            Param.numParticles = N
            setattr(ModelState, Char, Param)

        if return_i:
            return (ModelState, ri)
        else:
            return ModelState

    ###########################################################################

    def maxOrder(self):
        """
        returns maximum order of all parameters
        """
        maxOrder = 0
        for Char in self.CharNames:
            maxOrder = max(maxOrder, getattr(self, Char).order)
        return maxOrder

    ###########################################################################

    def maxParticles(self):
        """
        returns maximum number of particles in all parameters
        """
        maxParticles = 0
        for Char in self.CharNames:
            maxParticles = max(maxParticles, getattr(self, Char).numParticles)
        return maxParticles

    ###########################################################################

    def hasActive(self):
        """
        returns true if any parameters are active
        """
        for Char in self.CharNames:
            if getattr(self, Char).ptype == "active":
                return True
        else:
            return False

    ###########################################################################

    def solzen(self, glat, glon):
        """


        Parameters
        ----------
        glat : TYPE
            DESCRIPTION.
        glon : TYPE
            DESCRIPTION.

        Returns
        =======
        chi : ndarray
            Solar zenith angle
        cchi : ndarray
            cosine of the solar zenith angle
        cch_eff : ndarray
            Effective solar zenith angle

        """
        xlt = np.mod((self._UT + glon / 15.0 + 24.0), 24.0)

        cchi = np.sin(np.deg2rad(glat)) * self._sdelta - np.cos(
            np.deg2rad(glat)
        ) * self._cdelta * np.cos(np.pi * xlt / 12.0)

        chi = np.rad2deg(np.arctan2(np.sqrt(1.0 - cchi * cchi), cchi))

        return chi, cchi

    def chi_eff(self, chi):
        chi0 = 86.23292796211615

        # NeQuick 2 and G pg 71
        return djoin(
            90.0
            - 0.24
            * np.exp(
                20.0
                - 0.2
                * chi),
            chi,
            12.0,
            chi
            - chi0)

    ##########################################################################

    def _calcNe_NeQuick(
        self,
        glat,
        glon,
        alt,
        NmF2,
        hmF2,
        B2top,
        B2bot,
        sNmF1,
        hmF1,
        B1top,
        B1bot,
        sNmE,
        hmE,
        Betop,
        Bebot,
        Nmpt,
        Hpt,
        Nmpl,
        Hpl,
        **kwargs,
    ):
        return Ne_NeQuick(
            glat,
            glon,
            alt,
            NmF2,
            hmF2,
            B2top,
            B2bot,
            sNmF1,
            hmF1,
            B1top,
            B1bot,
            sNmE,
            hmE,
            Betop,
            Bebot,
            Nmpt,
            Hpt,
            Nmpl,
            Hpl,
        )

    def _calcNe_AIDA(
        self,
        glat,
        glon,
        alt,
        NmF2,
        hmF2,
        B2top,
        B2bot,
        NmF1,
        hmF1,
        B1top,
        B1bot,
        NmE,
        hmE,
        Betop,
        Bebot,
        Nmpt,
        Hpt,
        Nmpl,
        Hpl,
        **kwargs,
    ):
        chi, cchi = self.solzen(glat, glon)

        return Ne_AIDA(
            glat,
            glon,
            alt,
            NmF2,
            hmF2,
            B2top,
            B2bot,
            NmF1,
            hmF1,
            B1top,
            B1bot,
            NmE,
            hmE,
            Betop,
            Bebot,
            Nmpt,
            Hpt,
            Nmpl,
            Hpl,
            chi,
        )

    ###########################################################################

    def Config(self):
        """

        Returns
        -------
        dictionary containing the configuration

        """
        Exclude = set(("parameters", "velocity"))
        Config = dict(
            zip(
                self.CharNames,
                (
                    {
                        k: getattr(getattr(self, Char), k)
                        for k in dir(getattr(self, Char))
                        if k[0] != "_" and k not in Exclude
                    }
                    for Char in self.CharNames
                ),
            )
        )

        return Config

    def _IRI_time(self, lon: float):
        time = epoch2dt(self.Time)
        hour = np.mod((lon / 15 + time.hour + time.minute / 60), 24.0)

        doy = (dt.datetime(time.year, time.month, time.day)
               - dt.datetime(time.year, 1, 1)).days + 1
        return hour, doy


###############################################################################


def djoin(f1, f2, alpha, x):
    ee = np.exp(alpha * x)

    return (f1 * ee + f2) / (ee + 1.0)<|MERGE_RESOLUTION|>--- conflicted
+++ resolved
@@ -1633,14 +1633,8 @@
             ri = use_i
             if N is not None and ri.size != N:
                 raise ValueError(
-<<<<<<< HEAD
                     f" requested size {N} and "
                     f"provided index of size {ri.size} do not match")
-=======
-                    f" requested size {N} and provided index of size"
-                    f" {ri.size} do not match"
-                )
->>>>>>> 756020d6
 
         W = (1.0 / N) * np.ones(N)
         ModelState.Filter["Weight"] = W
